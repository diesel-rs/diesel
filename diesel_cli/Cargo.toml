[package]
name = "diesel_cli"
version = "1.4.0"
authors = ["Sean Griffin <sean@seantheprogrammer.com>"]
license = "MIT OR Apache-2.0"
description = "Provides the CLI for the Diesel crate"
readme = "README.md"
documentation = "https://diesel.rs/guides/getting-started"
homepage = "https://diesel.rs"
repository = "https://github.com/diesel-rs/diesel"
keywords = ["diesel", "migrations", "cli"]
autotests = false

[[bin]]
name = "diesel"
path = "src/main.rs"

[dependencies]
chrono = "0.4"
clap = "2.27"
diesel = { version = "~1.4.0", default-features = false }
dotenv = ">=0.8, <0.11"
heck = "0.3.1"
migrations_internals = "~1.4.0"
serde = { version = "1.0.0", features = ["derive"] }
tempfile = "3.0.0"
toml = "0.4.6"
url = { version = "2.1.0", optional = true }
barrel = { version = ">= 0.5.0", optional = true, features = ["diesel"] }
<<<<<<< HEAD
libsqlite3-sys = { version = ">=0.8.0, <0.16.0", optional = true, features = ["min_sqlite_version_3_7_16"] }
regex = "1.0.6"
serde_regex = "0.3.1"
=======
libsqlite3-sys = { version = ">=0.8.0, <0.17.0", optional = true, features = ["min_sqlite_version_3_7_16"] }
>>>>>>> 7c0e9fb0

[dev-dependencies]
difference = "1.0"
tempdir = "0.3.4"
<<<<<<< HEAD
url = { version = "1.4.0" }
=======
regex = "0.2"
url = { version = "2.1.0" }
>>>>>>> 7c0e9fb0

[features]
default = ["postgres", "sqlite", "mysql"]
postgres = ["diesel/postgres", "url", "uses_information_schema"]
sqlite = ["diesel/sqlite"]
mysql = ["diesel/mysql", "url", "uses_information_schema"]
barrel-migrations = ["migrations_internals/barrel", "barrel"]
sqlite-bundled = ["sqlite", "libsqlite3-sys/bundled"]
uses_information_schema = []

[[test]]
name = "tests"

[badges]
travis-ci = { repository = "diesel-rs/diesel" }
appveyor = { repository = "diesel-rs/diesel" }<|MERGE_RESOLUTION|>--- conflicted
+++ resolved
@@ -27,23 +27,13 @@
 toml = "0.4.6"
 url = { version = "2.1.0", optional = true }
 barrel = { version = ">= 0.5.0", optional = true, features = ["diesel"] }
-<<<<<<< HEAD
-libsqlite3-sys = { version = ">=0.8.0, <0.16.0", optional = true, features = ["min_sqlite_version_3_7_16"] }
+libsqlite3-sys = { version = ">=0.8.0, <0.17.0", optional = true, features = ["min_sqlite_version_3_7_16"] }
 regex = "1.0.6"
 serde_regex = "0.3.1"
-=======
-libsqlite3-sys = { version = ">=0.8.0, <0.17.0", optional = true, features = ["min_sqlite_version_3_7_16"] }
->>>>>>> 7c0e9fb0
 
 [dev-dependencies]
 difference = "1.0"
 tempdir = "0.3.4"
-<<<<<<< HEAD
-url = { version = "1.4.0" }
-=======
-regex = "0.2"
-url = { version = "2.1.0" }
->>>>>>> 7c0e9fb0
 
 [features]
 default = ["postgres", "sqlite", "mysql"]
