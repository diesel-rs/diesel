[package]
name = "diesel_cli"
version = "0.12.0"
authors = ["Sean Griffin <sean@seantheprogrammer.com>"]
license = "MIT OR Apache-2.0"
description = "Provides the CLI for the Diesel crate"
readme = "README.md"
documentation = "http://diesel.rs/guides/getting-started"
homepage = "http://diesel.rs"
repository = "https://github.com/diesel-rs/diesel"
keywords = ["orm", "database", "postgres", "postgresql", "sql"]

[[bin]]
name = "diesel"

[dependencies]
chrono = "0.3"
clap = "2.20.3"
diesel = { version = "0.12.0", default-features = false }
dotenv = ">=0.8, <0.10"
diesel_infer_schema = "0.12.0"
<<<<<<< HEAD
clippy = { optional = true, version = "=0.0.118" }
url = "1.4"
=======
clippy = { optional = true, version = "=0.0.126" }
>>>>>>> c3ad6ee3

[dev-dependencies]
tempdir = "0.3.4"
regex = "0.1.48"
url = { version = "1.4.0" }

[features]
default = ["postgres", "sqlite", "mysql"]
lint = ["clippy"]
postgres = ["diesel/postgres", "diesel_infer_schema/postgres"]
sqlite = ["diesel/sqlite", "diesel_infer_schema/sqlite"]
mysql = ["diesel/mysql", "diesel_infer_schema/mysql"]

[[test]]
name = "tests"

[badges]
travis-ci = { repository = "diesel-rs/diesel" }
appveyor = { repository = "sgrif/diesel" }<|MERGE_RESOLUTION|>--- conflicted
+++ resolved
@@ -19,12 +19,8 @@
 diesel = { version = "0.12.0", default-features = false }
 dotenv = ">=0.8, <0.10"
 diesel_infer_schema = "0.12.0"
-<<<<<<< HEAD
-clippy = { optional = true, version = "=0.0.118" }
 url = "1.4"
-=======
 clippy = { optional = true, version = "=0.0.126" }
->>>>>>> c3ad6ee3
 
 [dev-dependencies]
 tempdir = "0.3.4"
