use clap::{
    builder::{EnumValueParser, PossibleValuesParser},
    Arg, ArgAction, Command,
};
use clap_complete::Shell;

use crate::print_schema;

fn position_sensitive_flag(arg: Arg) -> Arg {
    arg.num_args(0)
        .value_parser(clap::value_parser!(bool))
        .default_missing_value("true")
        .default_value("false")
}

pub fn build_cli() -> Command {
    let database_arg = Arg::new("DATABASE_URL")
        .long("database-url")
        .help(
            "Specifies the database URL to connect to. Falls back to \
             the DATABASE_URL environment variable if unspecified.",
        )
        .global(true)
        .num_args(1);

    let migration_subcommand = Command::new("migration")
        .about(
            "A group of commands for generating, running, and reverting \
             migrations.",
        )
        .arg(migration_dir_arg())
        .subcommand(Command::new("run").about("Runs all pending migrations."))
        .subcommand(
            Command::new("revert")
                .about("Reverts the specified migrations.")
                .arg(
                    Arg::new("REVERT_ALL")
                        .long("all")
                        .short('a')
                        .help("Reverts previously run migration files.")
                        .action(ArgAction::SetTrue)
                        .conflicts_with("REVERT_NUMBER"),
                )
                .arg(
                    Arg::new("REVERT_NUMBER")
                        .long("number")
                        .short('n')
                        .help("Reverts the last `n` migration files.")
                        .long_help(
                            "When this option is specified the last `n` migration files \
                             will be reverted. By default revert the last one.",
                        )
                        .default_value("1")
                        .num_args(1)
                        .value_parser(clap::value_parser!(u64))
                        .conflicts_with("REVERT_ALL"),
                ),
        )
        .subcommand(
            Command::new("redo")
                .about(
                    "Reverts and re-runs the latest migration. Useful \
                     for testing that a migration can in fact be reverted.",
                )
                .arg(
                    Arg::new("REDO_ALL")
                        .long("all")
                        .short('a')
                        .help("Reverts and re-runs all migrations.")
                        .long_help(
                            "When this option is specified all migrations \
                             will be reverted and re-runs. Useful for testing \
                             that your migrations can be reverted and applied.",
                        )
                        .action(ArgAction::SetTrue)
                        .conflicts_with("REDO_NUMBER"),
                )
                .arg(
                    Arg::new("REDO_NUMBER")
                        .long("number")
                        .short('n')
                        .help("Redo the last `n` migration files.")
                        .long_help(
                            "When this option is specified the last `n` migration files \
                             will be reverted and re-runs. By default redo the last migration.",
                        )
                        .default_value("1")
                        .num_args(1)
                        .value_parser(clap::value_parser!(u64))
                        .conflicts_with("REDO_ALL"),
                ),
        )
        .subcommand(
            Command::new("list")
                .about("Lists all available migrations, marking those that have been applied."),
        )
        .subcommand(
            Command::new("pending").about("Returns true if there are any pending migrations."),
        )
        .subcommand(
            Command::new("generate")
                .about(
                    "Generate a new migration with the given name, and \
                     the current timestamp as the version.",
                )
                .arg(
                    Arg::new("MIGRATION_NAME")
                        .index(1)
                        .num_args(1)
                        .help("The name of the migration to create.")
                        .required(true),
                )
                .arg(
                    Arg::new("MIGRATION_VERSION")
                        .long("version")
                        .help(
                            "The version number to use when generating the migration. \
                             Defaults to the current timestamp, which should suffice \
                             for most use cases.",
                        )
                        .num_args(1),
                )
                .arg(
                    Arg::new("MIGRATION_NO_DOWN_FILE")
                        .short('u') // only Up
                        .long("no-down")
                        .help(
                            "Don't generate a down.sql file. \
                            You won't be able to run migration `revert` or `redo`.",
                        )
                        .action(ArgAction::SetTrue),
                )
                .arg(
                    Arg::new("MIGRATION_FORMAT")
                        .long("format")
                        .value_parser(PossibleValuesParser::new(["sql"]))
                        .num_args(1)
                        .default_value("sql")
                        .help("The format of the migration to be generated."),
                )
                .arg(
                    Arg::new("SCHEMA_RS")
                        .long("diff-schema")
                        .help(
                            "Populate the generated migrations \
                             based on the current difference between \
                             your `schema.rs` file and the specified \
                             database. \n\n\
                             The generated migrations are not expected to \
                             be perfect. Be sure to check whether they meet \
                             your expectations. Adjust the generated output \
                             if that's not the case.",
                        )
                        .default_missing_value("NOT_SET")
                        .num_args(0..=1)
                        .require_equals(true),
                )
                .arg(
                    Arg::new("sqlite-integer-primary-key-is-bigint")
                        .long("sqlite-integer-primary-key-is-bigint")
                        .requires("SCHEMA_RS")
                        .action(ArgAction::SetTrue)
                        .help(
                            "For SQLite 3.37 and above, detect `INTEGER PRIMARY KEY` columns as `BigInt`, \
                             when the table isn't declared with `WITHOUT ROWID`.\n\
                             See https://www.sqlite.org/lang_createtable.html#rowid for more information.\n\
                             Only used with the `--diff-schema` argument."
                        ),
                )
                .arg(
                    Arg::new("table-name")
                        .index(2)
                        .num_args(1..)
                        .action(clap::ArgAction::Append)
                        .help("Table names to filter."),
                )
                .arg(
                    position_sensitive_flag(Arg::new("only-tables"))
                        .short('o')
                        .long("only-tables")
                        .action(ArgAction::Append)
                        .help("Only include tables from table-name that matches regexp."),
                )
                .arg(
                    position_sensitive_flag(Arg::new("except-tables"))
                        .short('e')
                        .long("except-tables")
                        .action(ArgAction::Append)
                        .help("Exclude tables from table-name that matches regex."),
                )
                .arg(
                    Arg::new("schema-key")
                        .long("schema-key")
                        .action(clap::ArgAction::Append)
                        .help("select schema key from diesel.toml, use 'default' for print_schema without key."),
                ),
        )
        .subcommand_required(true)
        .arg_required_else_help(true);

    let setup_subcommand = Command::new("setup").arg(migration_dir_arg()).about(
        "Creates the migrations directory, creates the database \
             specified in your DATABASE_URL, and runs existing migrations.",
    );

    let database_subcommand = Command::new("database")
        .alias("db")
        .arg(migration_dir_arg())
        .about("A group of commands for setting up and resetting your database.")
        .subcommand(Command::new("setup").about(
            "Creates the database specified in your DATABASE_URL, \
             and then runs any existing migrations.",
        ))
        .subcommand(Command::new("reset").about(
            "Resets your database by dropping the database specified \
             in your DATABASE_URL and then running `diesel database setup`.",
        ))
        .subcommand(
            Command::new("drop")
                .about("Drops the database specified in your DATABASE_URL.")
                .hide(true),
        )
        .subcommand_required(true)
        .arg_required_else_help(true);

    let generate_completions_subcommand = Command::new("completions")
        .about("Generate shell completion scripts for the diesel command.")
        .arg(
            Arg::new("SHELL")
                .index(1)
                .required(true)
                .value_parser(EnumValueParser::<Shell>::new()),
        );

    let infer_schema_subcommand = Command::new("print-schema")
        .about("Print table definitions for database schema.")
        .arg(
            Arg::new("schema")
                .long("schema")
                .short('s')
                .num_args(1)
                .help("The name of the schema."),
        )
        .arg(
            Arg::new("table-name")
                .index(1)
                .num_args(1..)
                .action(clap::ArgAction::Append)
                .help("Table names to filter."),
        )
        .arg(
            position_sensitive_flag(Arg::new("only-tables"))
                .short('o')
                .long("only-tables")
                .action(ArgAction::Append)
                .help("Only include tables from table-name that matches regexp.")
        )
        .arg(
            position_sensitive_flag(Arg::new("except-tables"))
                .short('e')
                .long("except-tables")
                .action(ArgAction::Append)
                .help("Exclude tables from table-name that matches regex.")
        )
        .arg(
            position_sensitive_flag(Arg::new("with-docs"))
                .long("with-docs")
                .action(ArgAction::Append)
                .help("Render documentation comments for tables and columns."),
        )
        .arg(
            Arg::new("with-docs-config")
                .long("with-docs-config")
                .help("Render documentation comments for tables and columns.")
                .num_args(1)
                .action(ArgAction::Append)
                .value_parser(PossibleValuesParser::new(print_schema::DocConfig::VARIANTS_STR)),
        )
        .arg(
            Arg::new("column-sorting")
                .long("column-sorting")
                .help("Sort order for table columns.")
                .num_args(1)
                .action(ArgAction::Append)
                .value_parser(PossibleValuesParser::new(["ordinal_position", "name"])),
        )
        .arg(
            Arg::new("patch-file")
                .long("patch-file")
                .num_args(1)
                .action(ArgAction::Append)
                .value_parser(clap::value_parser!(std::path::PathBuf))
                .help("A unified diff file to be applied to the final schema."),
        )
        .arg(
            Arg::new("import-types")
                .long("import-types")
                .num_args(1..)
                .action(ArgAction::Append)
                .action(clap::ArgAction::Append)
                .number_of_values(1)
                .help("A list of types to import for every table, separated by commas."),
        )
        .arg(
            position_sensitive_flag(Arg::new("generate-custom-type-definitions"))
                .long("no-generate-missing-sql-type-definitions")
                .action(ArgAction::Append)
                .help("Generate SQL type definitions for types not provided by diesel"),
        )
        .arg(
            Arg::new("custom-type-derives")
                .long("custom-type-derives")
                .num_args(1..)
                .action(clap::ArgAction::Append)
                .number_of_values(1)
                .help("A list of derives to implement for every automatically generated SqlType in the schema, separated by commas."),
        )
        .arg(
<<<<<<< HEAD
            Arg::new("schema-key")
                .long("schema-key")
                .action(ArgAction::Append)
                .default_values(["default"])
                .help("select schema key from diesel.toml, use 'default' for print_schema without key."),
=======
            Arg::new("sqlite-integer-primary-key-is-bigint")
                .long("sqlite-integer-primary-key-is-bigint")
                .action(ArgAction::SetTrue)
                .help(
                    "For SQLite 3.37 and above, detect `INTEGER PRIMARY KEY` columns as `BigInt`, \
                     when the table isn't declared with `WITHOUT ROWID`.\n\
                     See https://www.sqlite.org/lang_createtable.html#rowid for more information."
                ),
>>>>>>> ec913278
        );

    let config_arg = Arg::new("CONFIG_FILE")
        .value_parser(clap::value_parser!(std::path::PathBuf))
        .long("config-file")
        .help(
            "The location of the configuration file to use. Falls back to the \
             `DIESEL_CONFIG_FILE` environment variable if unspecified. Defaults \
             to `diesel.toml` in your project root. See \
             diesel.rs/guides/configuring-diesel-cli for documentation on this file.",
        )
        .global(true)
        .num_args(1);

    let locked_schema_arg = Arg::new("LOCKED_SCHEMA")
        .long("locked-schema")
        .help("Require that the schema file is up to date.")
        .long_help(
            "When `print_schema.file` is specified in your config file, this \
             flag will cause Diesel CLI to error if any command would result in \
             changes to that file. It is recommended that you use this flag when \
             running migrations in CI or production.",
        )
        .action(ArgAction::SetTrue)
        .global(true);

    Command::new("diesel")
        .version(clap::crate_version!())
        .long_version(
            clap::builder::Str::from(
                format!(
                    "\n Version: {}\n Supported Backends: {}",
                    clap::crate_version!(),
                    super::supported_backends()
                )
            )
        )
        .after_help(
            "You can also run `diesel SUBCOMMAND -h` to get more information about that subcommand.",
        )
        .arg(database_arg)
        .arg(config_arg)
        .arg(locked_schema_arg)
        .subcommand(migration_subcommand)
        .subcommand(setup_subcommand)
        .subcommand(database_subcommand)
        .subcommand(generate_completions_subcommand)
        .subcommand(infer_schema_subcommand)
        .subcommand_required(true)
        .arg_required_else_help(true)
}

fn migration_dir_arg() -> Arg {
    Arg::new("MIGRATION_DIRECTORY")
        .long("migration-dir")
        .help(
            "The location of your migration directory. By default this \
             will look for a directory called `migrations` in the \
             current directory and its parents.",
        )
        .num_args(1)
        .value_parser(clap::value_parser!(std::path::PathBuf))
        .global(true)
}<|MERGE_RESOLUTION|>--- conflicted
+++ resolved
@@ -316,13 +316,12 @@
                 .help("A list of derives to implement for every automatically generated SqlType in the schema, separated by commas."),
         )
         .arg(
-<<<<<<< HEAD
             Arg::new("schema-key")
                 .long("schema-key")
                 .action(ArgAction::Append)
                 .default_values(["default"])
                 .help("select schema key from diesel.toml, use 'default' for print_schema without key."),
-=======
+        ).arg(
             Arg::new("sqlite-integer-primary-key-is-bigint")
                 .long("sqlite-integer-primary-key-is-bigint")
                 .action(ArgAction::SetTrue)
@@ -331,7 +330,6 @@
                      when the table isn't declared with `WITHOUT ROWID`.\n\
                      See https://www.sqlite.org/lang_createtable.html#rowid for more information."
                 ),
->>>>>>> ec913278
         );
 
     let config_arg = Arg::new("CONFIG_FILE")
