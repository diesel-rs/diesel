on:
  merge_group:
    types: [checks_requested]
  pull_request:
    types: [opened, synchronize, reopened]
  push:
    branches:
      - master
      - "0.[0-9]+.x"
      - "1.[0-9]+.x"
      - "2.[0-9]+.x"

name: CI Tests

# See: https://docs.github.com/en/actions/reference/workflow-syntax-for-github-actions#concurrency.
# This will ensure that only one commit will be running tests at a time on each PR.
concurrency:
  group: ${{ github.ref }}-${{ github.workflow }}
  cancel-in-progress: true

jobs:
  check_and_test:
    name: Check
    needs: [sqlite_bundled, rustfmt_and_clippy, postgres_bundled, mysql_bundled]
    strategy:
      fail-fast: false
      matrix:
        rust: ["stable", "beta", "nightly"]
        backend: ["postgres", "sqlite", "mysql"]
        os: [ubuntu-latest, macos-13, macos-14, windows-2019]
    runs-on: ${{ matrix.os }}
    steps:
      - name: Checkout sources
        uses: actions/checkout@v4

      - name: Cache cargo registry
        uses: Swatinem/rust-cache@v2
        with:
          key: ${{ runner.os }}-${{ matrix.backend }}-cargo-${{ hashFiles('**/Cargo.toml') }}

      - name: Set environment variables
        shell: bash
        if: matrix.rust == 'nightly'
        run: |
          echo "RUSTFLAGS=--cfg doc_cfg" >> $GITHUB_ENV
          echo "RUSTDOCFLAGS=--cfg doc_cfg" >> $GITHUB_ENV

      - name: Set environment variables
        shell: bash
        if: matrix.rust != 'nightly'
        run: |
          echo "RUSTFLAGS=-D warnings" >> $GITHUB_ENV
          echo "RUSTDOCFLAGS=-D warnings" >> $GITHUB_ENV

      - name: Install postgres (Linux)
        if: runner.os == 'Linux' && matrix.backend == 'postgres'
        run: |
          sudo apt-get update
          sudo apt-get install -y libpq-dev postgresql
          sudo service postgresql restart && sleep 3
          sudo -u postgres psql -c "ALTER USER postgres PASSWORD 'postgres';"
          sudo service postgresql restart && sleep 3
          echo "PG_DATABASE_URL=postgres://postgres:postgres@localhost/" >> $GITHUB_ENV
          echo "PG_EXAMPLE_DATABASE_URL=postgres://postgres:postgres@localhost/diesel_example" >> $GITHUB_ENV

      - name: Install sqlite (Linux)
        if: runner.os == 'Linux' && matrix.backend == 'sqlite'
        run: |
          echo "SQLITE_DATABASE_URL=/tmp/test.db" >> $GITHUB_ENV

      - name: Install mysql (Linux)
        if: runner.os == 'Linux' && matrix.backend == 'mysql'
        run: |
          sudo systemctl start mysql.service
          mysql -e "create database diesel_test; create database diesel_unit_test; grant all on \`diesel_%\`.* to 'root'@'localhost';" -uroot -proot
          echo "MYSQL_DATABASE_URL=mysql://root:root@localhost/diesel_test" >> $GITHUB_ENV
          echo "MYSQL_EXAMPLE_DATABASE_URL=mysql://root:root@localhost/diesel_example" >> $GITHUB_ENV
          echo "MYSQL_UNIT_TEST_DATABASE_URL=mysql://root:root@localhost/diesel_unit_test" >> $GITHUB_ENV

      - name: Install postgres (MacOS)
        if: matrix.os == 'macos-13' && matrix.backend == 'postgres'
        run: |
          brew install postgresql@14
          brew services start postgresql@14
          sleep 3
          createuser -s postgres
          echo "PG_DATABASE_URL=postgres://postgres@localhost/" >> $GITHUB_ENV
          echo "PG_EXAMPLE_DATABASE_URL=postgres://postgres@localhost/diesel_example" >> $GITHUB_ENV

      - name: Install postgres (MacOS M1)
        if: matrix.os == 'macos-14' && matrix.backend == 'postgres'
        run: |
          brew install postgresql@14
          brew services start postgresql@14
          sleep 3
          createuser -s postgres
          echo "PG_DATABASE_URL=postgres://postgres@localhost/" >> $GITHUB_ENV
          echo "PG_EXAMPLE_DATABASE_URL=postgres://postgres@localhost/diesel_example" >> $GITHUB_ENV

      - name: Install sqlite (MacOS)
        if: runner.os == 'macOS' && matrix.backend == 'sqlite'
        run: |
          # otherwise brew install fails
          HOMEBREW_NO_INSTALLED_DEPENDENTS_CHECK=1 brew install sqlite
          echo "SQLITE_DATABASE_URL=/tmp/test.db" >> $GITHUB_ENV

      - name: Install mysql (MacOS)
        if: matrix.os == 'macos-13' && matrix.backend == 'mysql'
        run: |
          brew install mariadb@10.11
          /usr/local/opt/mariadb@10.11/bin/mysql_install_db
          /usr/local/opt/mariadb@10.11/bin/mysql.server start
          sleep 3
          /usr/local/opt/mariadb@10.11/bin/mysql -e "create database diesel_test; create database diesel_unit_test; grant all on \`diesel_%\`.* to 'runner'@'localhost';" -urunner
          echo "MYSQL_DATABASE_URL=mysql://runner@localhost/diesel_test" >> $GITHUB_ENV
          echo "MYSQL_EXAMPLE_DATABASE_URL=mysql://runner@localhost/diesel_example" >> $GITHUB_ENV
          echo "MYSQL_UNIT_TEST_DATABASE_URL=mysql://runner@localhost/diesel_unit_test" >> $GITHUB_ENV
          echo "MYSQLCLIENT_LIB_DIR=/usr/local/opt/mariadb@10.11/lib" >> $GITHUB_ENV
          echo "MYSQLCLIENT_VERSION=10.11" >> $GITHUB_ENV

      - name: Install mysql (MacOS M1)
        if: matrix.os == 'macos-14' && matrix.backend == 'mysql'
        run: |
          brew install mariadb@10.11
          ls /opt/homebrew/opt/mariadb@10.11
          /opt/homebrew/opt/mariadb@10.11/bin/mysql_install_db
          /opt/homebrew/opt/mariadb@10.11/bin/mysql.server start
          sleep 3
          /opt/homebrew/opt/mariadb@10.11/bin/mysql -e "create database diesel_test; create database diesel_unit_test; grant all on \`diesel_%\`.* to 'runner'@'localhost';" -urunner
          echo "MYSQL_DATABASE_URL=mysql://runner@localhost/diesel_test" >> $GITHUB_ENV
          echo "MYSQL_EXAMPLE_DATABASE_URL=mysql://runner@localhost/diesel_example" >> $GITHUB_ENV
          echo "MYSQL_UNIT_TEST_DATABASE_URL=mysql://runner@localhost/diesel_unit_test" >> $GITHUB_ENV
          echo "MYSQLCLIENT_LIB_DIR=/opt/homebrew/opt/mariadb@10.11/lib" >> $GITHUB_ENV
          echo "MYSQLCLIENT_VERSION=10.11" >> $GITHUB_ENV

      - name: Install sqlite (Windows)
        if: runner.os == 'Windows' && matrix.backend == 'sqlite'
        shell: cmd
        run: |
          choco install sqlite
          cd /D C:\ProgramData\chocolatey\lib\SQLite\tools
          call "C:\Program Files (x86)\Microsoft Visual Studio\2019\Enterprise\VC\Auxiliary\Build\vcvars64.bat"
          lib /machine:x64 /def:sqlite3.def /out:sqlite3.lib

      - name: Set variables for sqlite (Windows)
        if: runner.os == 'Windows' && matrix.backend == 'sqlite'
        shell: bash
        run: |
          echo "C:\ProgramData\chocolatey\lib\SQLite\tools" >> $GITHUB_PATH
          echo "SQLITE3_LIB_DIR=C:\ProgramData\chocolatey\lib\SQLite\tools" >> $GITHUB_ENV
          echo "SQLITE_DATABASE_URL=C:\test.db" >> $GITHUB_ENV

      - name: Install postgres (Windows)
        if: runner.os == 'Windows' && matrix.backend == 'postgres'
        shell: bash
        run: |
          choco install postgresql14 --force --params '/Password:root'
          echo "C:\Program Files\PostgreSQL\14\bin" >> $GITHUB_PATH
          echo "C:\Program Files\PostgreSQL\14\lib" >> $GITHUB_PATH
          echo "PQ_LIB_DIR=C:\Program Files\PostgreSQL\14\lib" >> $GITHUB_ENV
          echo "PG_DATABASE_URL=postgres://postgres:root@localhost/" >> $GITHUB_ENV
          echo "PG_EXAMPLE_DATABASE_URL=postgres://postgres:root@localhost/diesel_example" >> $GITHUB_ENV

      - name: Install mysql (Windows)
        if: runner.os == 'Windows' && matrix.backend == 'mysql'
        shell: cmd
        run: |
          choco install mysql
          "C:\tools\mysql\current\bin\mysql" -e "create database diesel_test; create database diesel_unit_test; grant all on `diesel_%`.* to 'root'@'localhost';" -uroot

      - name: Set variables for mysql (Windows)
        if: runner.os == 'Windows' && matrix.backend == 'mysql'
        shell: bash
        run: |
          echo "MYSQL_DATABASE_URL=mysql://root@localhost/diesel_test" >> $GITHUB_ENV
          echo "MYSQL_EXAMPLE_DATABASE_URL=mysql://root@localhost/diesel_example" >> $GITHUB_ENV
          echo "MYSQL_UNIT_TEST_DATABASE_URL=mysql://root@localhost/diesel_unit_test" >> $GITHUB_ENV
          echo "MYSQLCLIENT_LIB_DIR=C:\tools\mysql\current\lib" >> $GITHUB_ENV
          echo "MYSQLCLIENT_VERSION=8.0.31" >> $GITHUB_ENV
          echo "C:\tools\mysql\current\lib" >> $GITHUB_PATH
          echo "C:\tools\mysql\current\bin" >> $GITHUB_PATH
          dir "C:\tools\mysql\current\lib"

      - name: Install rust toolchain
        uses: dtolnay/rust-toolchain@master
        with:
          toolchain: ${{ matrix.rust }}

      - name: Rust version check
        shell: bash
        run: |
          rustup override set ${{ matrix.rust }}
          cargo --version
          rustc --version

      - uses: taiki-e/install-action@nextest

      - name: Add Flags (nightly)
        if: matrix.rust == 'nightly'
        shell: bash
        run: |
          echo FLAGS="-F diesel/i-implement-a-third-party-backend-and-opt-into-breaking-changes -F diesel/unstable -F diesel/without-deprecated" >> $GITHUB_ENV

      - name: Add Flags (beta)
        if: matrix.rust == 'beta' && matrix.backend == 'sqlite'
        shell: bash
        run: |
          echo FLAGS="-F diesel/returning_clauses_for_sqlite_3_35 -F libsqlite3-sys/bundled" >> $GITHUB_ENV

      - name: Add Flags (stable)
        if: matrix.rust == 'stable'
        shell: bash
        run: |
          echo FLAGS="-F diesel/with-deprecated" >> $GITHUB_ENV

      - name: Skip Doc tests for windows/macos
        if: runner.os != 'Linux'
        shell: bash
        run: |
          echo NO_DOC_TESTS="--no-doc-tests" >> $GITHUB_ENV

      - name: Enable example schema checks on linux
        if: runner.os != 'Linux'
        shell: bash
        run: |
          echo EXAMPLE_SCHEMA_CHECKS="--no-example-schema-check" >> $GITHUB_ENV

      - name: Run tests
        shell: bash
        run: cargo xtask run-tests ${{ matrix.backend }} $NO_DOC_TESTS $EXAMPLE_SCHEMA_CHECKS -- --no-fail-fast $FLAGS

      - name: Run diesel_benches
        if: runner.os == 'Linux'
        shell: bash
        run: cargo +${{ matrix.rust }} test --manifest-path diesel_bench/Cargo.toml --no-default-features --features "${{ matrix.backend }}" --bench benchmarks

  compile_tests:
    name: Compiletests
    runs-on: ubuntu-latest
    steps:
      - uses: actions/checkout@v4
      - uses: dtolnay/rust-toolchain@master
        with:
          toolchain: stable
      - name: Cache cargo registry
        uses: Swatinem/rust-cache@v2
        with:
          key: compile_test-cargo-${{ hashFiles('**/Cargo.toml') }}

      - name: Install dependencies
        run: |
          sudo apt-get update
          sudo apt-get -y install libsqlite3-dev libpq-dev libmysqlclient-dev

      - name: Run compile tests
        shell: bash
        run: cargo +stable  test --manifest-path diesel_compile_tests/Cargo.toml

  rustfmt_and_clippy:
    name: Check rustfmt style && run clippy
    runs-on: ubuntu-latest
    steps:
      - uses: actions/checkout@v4
      - uses: dtolnay/rust-toolchain@stable
        with:
          components: clippy, rustfmt
      - name: Cache cargo registry
        uses: Swatinem/rust-cache@v2
        with:
          key: clippy-cargo-${{ hashFiles('**/Cargo.toml') }}

      - name: Install dependencies
        run: |
          sudo apt-get update
          sudo apt-get -y install libsqlite3-dev libpq-dev libmysqlclient-dev

      - uses: taiki-e/install-action@v2
        with:
          tool: typos
      - name: Set environment variables
        shell: bash
        run: |
          echo "RUSTFLAGS=-D warnings" >> $GITHUB_ENV
          echo "RUSTDOCFLAGS=-D warnings" >> $GITHUB_ENV
<<<<<<< HEAD

      - name: Remove potential newer clippy.toml from dependencies
        run: |
          cargo +stable update
          cargo +stable fetch
          find ~/.cargo/registry -iname "*clippy.toml" -delete

      - name: Run clippy
        run: |
          cargo +stable clippy --tests --manifest-path diesel_table_macro_syntax/Cargo.toml
          cargo +stable clippy --tests --manifest-path diesel_derives/Cargo.toml --features "postgres diesel/postgres"
          cargo +stable clippy --tests --manifest-path diesel/Cargo.toml --features "postgres"
          cargo +stable clippy --tests --manifest-path diesel_dynamic_schema/Cargo.toml --features "postgres diesel/postgres"
          cargo +stable clippy --tests --manifest-path diesel_migrations/migrations_internals/Cargo.toml
          cargo +stable clippy --tests --manifest-path diesel_migrations/migrations_macros/Cargo.toml --features "postgres diesel/postgres"
          cargo +stable clippy --tests --manifest-path diesel_migrations/Cargo.toml --features "postgres diesel/postgres"
          cargo +stable clippy --tests --manifest-path diesel_cli/Cargo.toml --features "postgres" --no-default-features
          cargo +stable clippy --tests --manifest-path diesel_tests/Cargo.toml --features "postgres"
          cargo +stable clippy --tests --manifest-path examples/postgres/getting_started_step_1/Cargo.toml
          cargo +stable clippy --tests --manifest-path examples/postgres/getting_started_step_2/Cargo.toml
          cargo +stable clippy --tests --manifest-path examples/postgres/getting_started_step_3/Cargo.toml
          cargo +stable clippy --tests --manifest-path examples/postgres/advanced-blog-cli/Cargo.toml
          cargo +stable clippy --tests --manifest-path examples/postgres/all_about_inserts/Cargo.toml
          cargo +stable clippy --tests --manifest-path examples/postgres/all_about_updates/Cargo.toml
          cargo +stable clippy --tests --manifest-path examples/postgres/custom_types/Cargo.toml
          cargo +stable clippy --tests --manifest-path examples/postgres/composite_types/Cargo.toml
          cargo +stable clippy --tests --manifest-path examples/postgres/custom_arrays/Cargo.toml
          cargo +stable clippy --tests --manifest-path examples/postgres/relations/Cargo.toml

          cargo +stable clippy --tests --manifest-path diesel_derives/Cargo.toml --features "sqlite diesel/sqlite"
          cargo +stable clippy --tests --manifest-path diesel/Cargo.toml --features "sqlite"
          cargo +stable clippy --tests --manifest-path diesel_dynamic_schema/Cargo.toml --features "sqlite diesel/sqlite"
          cargo +stable clippy --tests --manifest-path diesel_migrations/migrations_macros/Cargo.toml --features "sqlite diesel/sqlite"
          cargo +stable clippy --tests --manifest-path diesel_migrations/Cargo.toml --features "sqlite diesel/sqlite"
          cargo +stable clippy --tests --manifest-path diesel_cli/Cargo.toml --features "sqlite" --no-default-features
          cargo +stable clippy --tests --manifest-path diesel_tests/Cargo.toml --features "sqlite"
          cargo +stable clippy --tests --manifest-path examples/sqlite/getting_started_step_1/Cargo.toml
          cargo +stable clippy --tests --manifest-path examples/sqlite/getting_started_step_2/Cargo.toml
          cargo +stable clippy --tests --manifest-path examples/sqlite/getting_started_step_3/Cargo.toml
          cargo +stable clippy --tests --manifest-path examples/sqlite/all_about_inserts/Cargo.toml

          cargo +stable clippy --tests --manifest-path diesel_derives/Cargo.toml --features "mysql diesel/mysql"
          cargo +stable clippy --tests --manifest-path diesel/Cargo.toml --features "mysql"
          cargo +stable clippy --tests --manifest-path diesel_dynamic_schema/Cargo.toml --features "mysql diesel/mysql"
          cargo +stable clippy --tests --manifest-path diesel_migrations/migrations_macros/Cargo.toml --features "mysql diesel/mysql"
          cargo +stable clippy --tests --manifest-path diesel_migrations/Cargo.toml --features "mysql diesel/mysql"
          cargo +stable clippy --tests --manifest-path diesel_cli/Cargo.toml --features "mysql" --no-default-features
          cargo +stable clippy --tests --manifest-path diesel_tests/Cargo.toml --features "mysql"
          cargo +stable clippy --tests --manifest-path examples/mysql/getting_started_step_1/Cargo.toml
          cargo +stable clippy --tests --manifest-path examples/mysql/getting_started_step_2/Cargo.toml
          cargo +stable clippy --tests --manifest-path examples/mysql/getting_started_step_3/Cargo.toml
          cargo +stable clippy --tests --manifest-path examples/mysql/all_about_inserts/Cargo.toml

      - name: Check formatting
        run: cargo +stable fmt --all -- --check
=======
      - name: Run clippy + rustfmt
        run: cargo xtask tidy --keep-going
>>>>>>> 22935c7f

  sqlite_bundled:
    name: Check sqlite bundled + Sqlite with asan
    runs-on: ubuntu-latest
    steps:
      - uses: actions/checkout@v4
      - uses: dtolnay/rust-toolchain@stable
        with:
          components: "rust-src"
      - name: Cache cargo registry
        uses: Swatinem/rust-cache@v2
        with:
          key: sqlite_bundled-cargo-${{ hashFiles('**/Cargo.toml') }}

      - name: Test diesel-cli
        run: cargo +stable test --manifest-path diesel_cli/Cargo.toml --no-default-features --features "sqlite-bundled"

      - name: Run diesel_tests with ASAN enabled
        env:
          RUSTC_BOOTSTRAP: 1
          RUSTFLAGS: -Zsanitizer=address
          ASAN_OPTIONS: detect_stack_use_after_return=1
        run: cargo +stable -Z build-std test --manifest-path diesel_tests/Cargo.toml --no-default-features --features "sqlite libsqlite3-sys libsqlite3-sys/bundled libsqlite3-sys/with-asan" --target x86_64-unknown-linux-gnu

      - name: Run diesel tests with ASAN enabled
        env:
          RUSTC_BOOTSTRAP: 1
          RUSTDOCFLAGS: -Zsanitizer=address
          RUSTFLAGS: -Zsanitizer=address
          ASAN_OPTIONS: detect_stack_use_after_return=1
        run: cargo +stable -Z build-std test --manifest-path diesel/Cargo.toml --no-default-features --features "sqlite extras __with_asan_tests" --target x86_64-unknown-linux-gnu

  postgres_bundled:
    name: Check postgres bundled + Postgres with asan
    runs-on: ubuntu-latest
    steps:
      - uses: actions/checkout@v4
      - uses: dtolnay/rust-toolchain@stable
        with:
          components: "rust-src"
      - name: Cache cargo registry
        uses: Swatinem/rust-cache@v2
        with:
          key: postgres_bundled-cargo-${{ hashFiles('**/Cargo.toml') }}

      - name: Install postgres (Linux)
        run: |
          sudo apt-get update
          sudo apt-get install -y libpq-dev postgresql valgrind
          echo "host    all             all             127.0.0.1/32            md5" > sudo tee -a /etc/postgresql/10/main/pg_hba.conf
          sudo service postgresql restart && sleep 3
          sudo -u postgres psql -c "ALTER USER postgres PASSWORD 'postgres';"
          sudo service postgresql restart && sleep 3
          echo "PG_DATABASE_URL=postgres://postgres:postgres@localhost/" >> $GITHUB_ENV
          echo $PG_DATABASE_URL

      - name: Test diesel-cli
        run: cargo +stable test --manifest-path diesel_cli/Cargo.toml --no-default-features --features "postgres-bundled"

      - name: Run diesel_tests with ASAN enabled
        env:
          RUSTC_BOOTSTRAP: 1
          RUSTFLAGS: -Zsanitizer=address
          ASAN_OPTIONS: detect_stack_use_after_return=1
        run: cargo +stable -Z build-std test --manifest-path diesel_tests/Cargo.toml --no-default-features --features "postgres pq-sys pq-sys/bundled pq-src/with-asan" --target x86_64-unknown-linux-gnu

      - name: Run diesel tests with ASAN enabled
        env:
          RUSTC_BOOTSTRAP: 1
          RUSTDOCFLAGS: -Zsanitizer=address
          RUSTFLAGS: -Zsanitizer=address
          ASAN_OPTIONS: detect_stack_use_after_return=1
        run: cargo +stable -Z build-std test --manifest-path diesel/Cargo.toml --no-default-features --features "postgres extras __with_asan_tests" --target x86_64-unknown-linux-gnu

  mysql_bundled:
    name: Check mysql bundled + Mysql with asan
    runs-on: ubuntu-latest
    steps:
      - uses: actions/checkout@v4
      - uses: dtolnay/rust-toolchain@stable
        with:
          components: "rust-src"
      - name: Cache cargo registry
        uses: Swatinem/rust-cache@v2
        with:
          key: mysql_bundled-cargo-${{ hashFiles('**/Cargo.toml') }}
      - name: Install Mysql (Linux)
        run: |
          sudo systemctl start mysql.service
          sudo apt-get update
          sudo apt-get -y install libmysqlclient-dev llvm
          mysql -e "create database diesel_test; create database diesel_unit_test; grant all on \`diesel_%\`.* to 'root'@'localhost';" -uroot -proot
          echo "MYSQL_DATABASE_URL=mysql://root:root@127.0.0.1/diesel_test" >> $GITHUB_ENV
          echo "MYSQL_EXAMPLE_DATABASE_URL=mysql://root:root@127.0.0.1/diesel_example" >> $GITHUB_ENV
          echo "MYSQL_UNIT_TEST_DATABASE_URL=mysql://root:root@127.0.0.1/diesel_unit_test" >> $GITHUB_ENV

      - name: Test diesel-cli
        env:
          RUST_TEST_THREADS: 1
        run: cargo +stable test --manifest-path diesel_cli/Cargo.toml --no-default-features --features "mysql-bundled"

      - name: Run diesel_tests with ASAN enabled
        env:
          RUSTC_BOOTSTRAP: 1
          RUSTFLAGS: -Zsanitizer=address
          RUST_TEST_THREADS: 1
          ASAN_OPTIONS: symbolize=1,detect_stack_use_after_return=1
          ASAN_SYMBOLIZER_PATH: /usr/bin/llvm-symbolizer
          LSAN_OPTIONS: suppressions=/tmp/suppr.txt
        run: |
          echo "leak:mysql_server_init" > /tmp/suppr.txt
          cargo +stable -Z build-std test --manifest-path diesel_tests/Cargo.toml --no-default-features --features "mysql mysqlclient-sys mysqlclient-sys/bundled mysqlclient-src/with-asan" --target x86_64-unknown-linux-gnu

      - name: Run diesel tests with ASAN enabled
        env:
          RUSTC_BOOTSTRAP: 1
          RUSTDOCFLAGS: -Zsanitizer=address
          RUSTFLAGS: -Zsanitizer=address
          RUST_TEST_THREADS: 1
          ASAN_OPTIONS: symbolize=1,detect_stack_use_after_return=1
          ASAN_SYMBOLIZER_PATH: /usr/bin/llvm-symbolizer
          LSAN_OPTIONS: suppressions=/tmp/suppr.txt
        run: |
          echo "leak:mysql_server_init" > /tmp/suppr.txt
          cargo +stable -Z build-std test --manifest-path diesel/Cargo.toml --no-default-features --features "mysql extras __with_asan_tests" --target x86_64-unknown-linux-gnu

  minimal_rust_version:
    name: Check Minimal supported rust version (1.78.0)
    runs-on: ubuntu-latest
    steps:
      - uses: actions/checkout@v4
      - uses: dtolnay/rust-toolchain@1.78.0
      - uses: dtolnay/rust-toolchain@nightly
      - uses: taiki-e/install-action@cargo-hack
      - uses: taiki-e/install-action@cargo-minimal-versions
      - name: Cache cargo registry
        uses: Swatinem/rust-cache@v2
        with:
          key: minimal_rust_version-cargo-${{ hashFiles('**/Cargo.toml') }}
      - name: Install dependencies
        run: |
          sudo apt-get update
          sudo apt-get -y install libsqlite3-dev libpq-dev libmysqlclient-dev
      - name: Check diesel_derives
        run: cargo +1.78.0 minimal-versions check -p diesel_derives --features "postgres sqlite mysql 32-column-tables 64-column-tables 128-column-tables without-deprecated with-deprecated r2d2"
      - name: Check diesel
        run: cargo +1.78.0 minimal-versions check -p diesel --features "postgres mysql sqlite extras"
      - name: Check diesel_dynamic_schema
        run: cargo +1.78.0 minimal-versions check -p diesel-dynamic-schema --all-features
      - name: Check diesel_migrations
        run: cargo +1.78.0 minimal-versions check -p diesel_migrations --all-features
      - name: Check diesel_cli
        run: cargo +1.78.0 minimal-versions check -p diesel_cli --features "default sqlite-bundled"<|MERGE_RESOLUTION|>--- conflicted
+++ resolved
@@ -282,66 +282,8 @@
         run: |
           echo "RUSTFLAGS=-D warnings" >> $GITHUB_ENV
           echo "RUSTDOCFLAGS=-D warnings" >> $GITHUB_ENV
-<<<<<<< HEAD
-
-      - name: Remove potential newer clippy.toml from dependencies
-        run: |
-          cargo +stable update
-          cargo +stable fetch
-          find ~/.cargo/registry -iname "*clippy.toml" -delete
-
-      - name: Run clippy
-        run: |
-          cargo +stable clippy --tests --manifest-path diesel_table_macro_syntax/Cargo.toml
-          cargo +stable clippy --tests --manifest-path diesel_derives/Cargo.toml --features "postgres diesel/postgres"
-          cargo +stable clippy --tests --manifest-path diesel/Cargo.toml --features "postgres"
-          cargo +stable clippy --tests --manifest-path diesel_dynamic_schema/Cargo.toml --features "postgres diesel/postgres"
-          cargo +stable clippy --tests --manifest-path diesel_migrations/migrations_internals/Cargo.toml
-          cargo +stable clippy --tests --manifest-path diesel_migrations/migrations_macros/Cargo.toml --features "postgres diesel/postgres"
-          cargo +stable clippy --tests --manifest-path diesel_migrations/Cargo.toml --features "postgres diesel/postgres"
-          cargo +stable clippy --tests --manifest-path diesel_cli/Cargo.toml --features "postgres" --no-default-features
-          cargo +stable clippy --tests --manifest-path diesel_tests/Cargo.toml --features "postgres"
-          cargo +stable clippy --tests --manifest-path examples/postgres/getting_started_step_1/Cargo.toml
-          cargo +stable clippy --tests --manifest-path examples/postgres/getting_started_step_2/Cargo.toml
-          cargo +stable clippy --tests --manifest-path examples/postgres/getting_started_step_3/Cargo.toml
-          cargo +stable clippy --tests --manifest-path examples/postgres/advanced-blog-cli/Cargo.toml
-          cargo +stable clippy --tests --manifest-path examples/postgres/all_about_inserts/Cargo.toml
-          cargo +stable clippy --tests --manifest-path examples/postgres/all_about_updates/Cargo.toml
-          cargo +stable clippy --tests --manifest-path examples/postgres/custom_types/Cargo.toml
-          cargo +stable clippy --tests --manifest-path examples/postgres/composite_types/Cargo.toml
-          cargo +stable clippy --tests --manifest-path examples/postgres/custom_arrays/Cargo.toml
-          cargo +stable clippy --tests --manifest-path examples/postgres/relations/Cargo.toml
-
-          cargo +stable clippy --tests --manifest-path diesel_derives/Cargo.toml --features "sqlite diesel/sqlite"
-          cargo +stable clippy --tests --manifest-path diesel/Cargo.toml --features "sqlite"
-          cargo +stable clippy --tests --manifest-path diesel_dynamic_schema/Cargo.toml --features "sqlite diesel/sqlite"
-          cargo +stable clippy --tests --manifest-path diesel_migrations/migrations_macros/Cargo.toml --features "sqlite diesel/sqlite"
-          cargo +stable clippy --tests --manifest-path diesel_migrations/Cargo.toml --features "sqlite diesel/sqlite"
-          cargo +stable clippy --tests --manifest-path diesel_cli/Cargo.toml --features "sqlite" --no-default-features
-          cargo +stable clippy --tests --manifest-path diesel_tests/Cargo.toml --features "sqlite"
-          cargo +stable clippy --tests --manifest-path examples/sqlite/getting_started_step_1/Cargo.toml
-          cargo +stable clippy --tests --manifest-path examples/sqlite/getting_started_step_2/Cargo.toml
-          cargo +stable clippy --tests --manifest-path examples/sqlite/getting_started_step_3/Cargo.toml
-          cargo +stable clippy --tests --manifest-path examples/sqlite/all_about_inserts/Cargo.toml
-
-          cargo +stable clippy --tests --manifest-path diesel_derives/Cargo.toml --features "mysql diesel/mysql"
-          cargo +stable clippy --tests --manifest-path diesel/Cargo.toml --features "mysql"
-          cargo +stable clippy --tests --manifest-path diesel_dynamic_schema/Cargo.toml --features "mysql diesel/mysql"
-          cargo +stable clippy --tests --manifest-path diesel_migrations/migrations_macros/Cargo.toml --features "mysql diesel/mysql"
-          cargo +stable clippy --tests --manifest-path diesel_migrations/Cargo.toml --features "mysql diesel/mysql"
-          cargo +stable clippy --tests --manifest-path diesel_cli/Cargo.toml --features "mysql" --no-default-features
-          cargo +stable clippy --tests --manifest-path diesel_tests/Cargo.toml --features "mysql"
-          cargo +stable clippy --tests --manifest-path examples/mysql/getting_started_step_1/Cargo.toml
-          cargo +stable clippy --tests --manifest-path examples/mysql/getting_started_step_2/Cargo.toml
-          cargo +stable clippy --tests --manifest-path examples/mysql/getting_started_step_3/Cargo.toml
-          cargo +stable clippy --tests --manifest-path examples/mysql/all_about_inserts/Cargo.toml
-
-      - name: Check formatting
-        run: cargo +stable fmt --all -- --check
-=======
       - name: Run clippy + rustfmt
         run: cargo xtask tidy --keep-going
->>>>>>> 22935c7f
 
   sqlite_bundled:
     name: Check sqlite bundled + Sqlite with asan
