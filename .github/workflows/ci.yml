--- conflicted
+++ resolved
@@ -496,11 +496,7 @@
     needs: [rustfmt_and_clippy]
     steps:
       - uses: actions/checkout@v5
-<<<<<<< HEAD
-      - uses: dtolnay/rust-toolchain@1.86.0
-=======
       - uses: dtolnay/rust-toolchain@1.88.0
->>>>>>> eff24542
       - uses: dtolnay/rust-toolchain@nightly
       - uses: taiki-e/install-action@cargo-hack
       - uses: taiki-e/install-action@cargo-minimal-versions
