--- conflicted
+++ resolved
@@ -148,25 +148,16 @@
         &self.version
     }
 
-<<<<<<< HEAD
-    fn run(&self, conn: &SimpleConnection) -> Result<(), RunMigrationsError> {
+    fn run(&self, conn: &dyn SimpleConnection) -> Result<(), RunMigrationsError> {
         run_sql_from_file(conn, &self.directory.join("up.sql"))
     }
 
-    fn revert(&self, conn: &SimpleConnection) -> Result<(), RunMigrationsError> {
+    fn revert(&self, conn: &dyn SimpleConnection) -> Result<(), RunMigrationsError> {
         run_sql_from_file(conn, &self.directory.join("down.sql"))
     }
 
     fn metadata(&self) -> Option<&Metadata> {
         self.metadata.as_ref().map(|m| m as _)
-=======
-    fn run(&self, conn: &dyn SimpleConnection) -> Result<(), RunMigrationsError> {
-        run_sql_from_file(conn, &self.0.join("up.sql"))
-    }
-
-    fn revert(&self, conn: &dyn SimpleConnection) -> Result<(), RunMigrationsError> {
-        run_sql_from_file(conn, &self.0.join("down.sql"))
->>>>>>> fcf690dd
     }
 }
 
