--- conflicted
+++ resolved
@@ -84,16 +84,7 @@
 }
 
 #[cfg(diesel_docsrs)]
-<<<<<<< HEAD
-fn write_multiple(
-    snapshot_dir: &std::path::Path,
-    block: &[(&str, &str)],
-    name: &str,
-    out: &std::path::Path,
-) {
-=======
 fn format_multiple(snapshot_dir: &std::path::Path, block: &[Example]) -> String {
->>>>>>> eff24542
     // sql_type is special as it depends on all feature flags
     // so we have a custom block here:
     let mut doc = String::new();
