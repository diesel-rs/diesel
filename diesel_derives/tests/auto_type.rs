#![allow(dead_code)] // this is a compile pass test
use diesel::dsl::*;
use diesel::helper_types::*;
use diesel::prelude::*;
use diesel::sql_types;
#[cfg(feature = "postgres")]
use std::ops::Bound;

table! {
    users {
        id -> Integer,
        name -> Text,
        time -> Timestamp,
    }
}

table! {
    posts {
        id -> Integer,
        user_id -> Integer,
    }
}

table! {
    posts2 {
        id -> Integer,
        user_id -> Integer,
    }
}

table! {
    posts3 {
        id -> Integer,
        user_id -> Integer,
    }
}

#[cfg(feature = "postgres")]
table! {
    pg_extras(id) {
        id -> Integer,
        json -> Json,
        jsonb -> Jsonb,
        net -> Inet,
        array -> Array<Integer>,
        blob -> Binary,
        timestamp -> Timestamp,
        range -> Range<Integer>,
    }
}

joinable!(posts -> users(user_id));
joinable!(posts2 -> users(user_id));
joinable!(posts3 -> users(user_id));
allow_tables_to_appear_in_same_query!(users, posts, posts2, posts3);

#[auto_type]
fn test_all_query_dsl() -> _ {
    users::table
        .distinct()
        .filter(users::id.eq(42_i32))
        .find(42_i32)
        .or_filter(users::id.eq(42_i32))
        .limit(23_i64)
        .offset(12_i64)
        .order(users::id)
        .order_by(users::id)
        .then_order_by(users::id)
        .select(users::id)
        .group_by(users::id)
        .having(users::id.eq(32_i32))
        .inner_join(posts::table)
        .left_join(posts2::table)
        .inner_join(posts3::table.on(users::id.eq(posts3::user_id)))
    //.into_boxed()
}

#[auto_type]
fn single_value() -> _ {
    users::table.select(users::id).find(42_i32).single_value()
}

#[cfg(feature = "postgres")]
#[auto_type]
fn test_distinct_on() -> _ {
    users::table.distinct_on(users::id)
}

#[auto_type]
fn test_lock_dsl1() -> _ {
    users::table.for_key_share().no_wait().skip_locked()
}

#[auto_type]
fn test_lock_dsl2() -> _ {
    users::table.for_no_key_update()
}

#[auto_type]
fn test_lock_dsl3() -> _ {
    users::table.for_share()
}

#[auto_type]
fn test_lock_dsl4() -> _ {
    users::table.for_update()
}

// #[auto_type]
// fn test_count_query() -> _ {
//     users::table.find(1_i32).count()
// }

#[auto_type]
fn test_expression_methods() -> _ {
    let v = 42_i32;
    let v2: &'static [i32] = &[42];
    users::id
        .eq(v)
        .and(users::id.ne(v))
        .and(users::id.eq_any(v2))
        .and(users::id.ne_all(v2))
        .and(users::id.gt(v))
        .and(users::id.lt(v))
        .and(users::id.is_not_null())
        .and(users::id.is_null())
        .and(users::id.le(v))
        .and(users::id.ge(v))
        .and(users::id.between(v, v))
        .and(users::id.not_between(v, v))
}

#[auto_type]
fn test_boolean_expression_methods() -> _ {
    let v = 42_i32;
    users::id.eq(v).and(users::id.eq(v)).or(users::id.eq(v))
}

#[auto_type]
fn test_nullable_expression_methods() -> _ {
    users::id.nullable().assume_not_null()
}

#[auto_type]
fn test_text_expression_methods() -> _ {
    let a: &'static str = "foo";
    users::name
        .like(a)
        .and(users::name.not_like(a))
        .and(users::name.concat(a).eq(a))
}

#[auto_type]
fn test_delete() -> _ {
    delete(users::table)
}

#[auto_type]
fn test_delete_2() -> _ {
    delete(users::table.find({
        // Test that type ascriptions via nested blocks work
        let id: i32 = 1;
        id
    }))
}

#[auto_type]
fn test_delete_3() -> _ {
    delete(users::table).filter(users::id.eq(1_i32))
}

// #[auto_type]
// fn test_update() -> _ {
//     update(users::table).set(users::id.eq(42_i32))
// }

#[auto_type]
fn test_insert1() -> _ {
    insert_into(users::table).values(users::id.eq(42_i32))
}

/*#[auto_type]
fn test_insert2() -> _ {
    users::table
        .insert_into(users::table)
        .into_columns(users::all_columns)
}*/

#[auto_type]
fn test_insert_or_ignore() -> _ {
    insert_or_ignore_into(users::table).values(users::id.eq(42_i32))
}

#[auto_type]
fn test_insert_or_replace() -> _ {
    replace_into(users::table).values(users::id.eq(42_i32))
}

#[auto_type]
fn test_bare_select() -> _ {
    select(1_i32.into_sql::<sql_types::Integer>())
}

#[cfg(feature = "postgres")]
#[auto_type]
fn test_pg_expression_methods() -> _ {
    let v = 42_i32;
    users::id
        .is_not_distinct_from(v)
        .and(users::id.is_distinct_from(v))
}

#[cfg(feature = "postgres")]
#[auto_type]
fn test_pg_text_expression_methods() -> _ {
    let a: &'static str = "foo";
    users::name
        .ilike(a)
        .and(users::name.not_ilike(a))
        .and(users::name.similar_to(a))
        .and(users::name.not_similar_to(a))
}

#[cfg(feature = "postgres")]
#[auto_type]
fn test_pg_net_expression_methods() -> _ {
    // cannot be supported on diesel 2.x as the contains operator for net
    // is different than the "normal" contains operator
    // We could probably rename this function to `contains_net` to make it work
    //pg_extras::net.contains(pg_extras::net)
    pg_extras::net
        .contains_or_eq(pg_extras::net)
        // cannot be supported on diesel 2.x due to similar reasons
        // as `contains`
        //.and(pg_extras::net.is_contained_by(pg_extras::net))
        .and(pg_extras::net.is_contained_by_or_eq(pg_extras::net))
        .and(pg_extras::net.overlaps_with(pg_extras::net))
        // `.and()` and `or()` for inet cannot be supported as that name collides
        // with `BoolExpressionMethods`
        //.and(pg_extras::net.and(pg_extras::net).contains_or_eq(pg_extras::net))
        //.and(pg_extras::net.or(pg_extras::net).contains(pg_extras::net))
        .and(pg_extras::net.diff(pg_extras::net).eq(42_i64))
}

#[cfg(feature = "postgres")]
#[auto_type]
fn test_pg_array_expression_methods() -> _ {
    let v = 42_i32;
    pg_extras::array
        .overlaps_with(pg_extras::array)
        .and(pg_extras::array.contains(pg_extras::array))
        .and(pg_extras::array.is_contained_by(pg_extras::array))
        .and(pg_extras::array.index(v).eq(v))
        .and(
            pg_extras::array
                .concat(pg_extras::array)
                .eq(pg_extras::array),
        )
}

#[cfg(feature = "postgres")]
#[auto_type]
fn test_pg_jsonb_expression_methods() -> _ {
    let s: &'static str = "";
    let v: &'static [&'static str] = &[];

    pg_extras::jsonb
        .concat(pg_extras::jsonb)
        .eq(pg_extras::jsonb)
        .and(pg_extras::jsonb.has_any_key(v))
        .and(pg_extras::jsonb.has_all_keys(v))
        .and(pg_extras::jsonb.has_key(s))
        .and(pg_extras::jsonb.contains(pg_extras::jsonb))
        .and(pg_extras::jsonb.remove(1_i32).eq(pg_extras::jsonb))
        .and(pg_extras::jsonb.remove_by_path(v).eq(pg_extras::jsonb))
        .and(pg_extras::jsonb.is_contained_by(pg_extras::jsonb))
}

#[cfg(feature = "postgres")]
#[auto_type]
fn test_pg_range_expression_methods() -> _ {
    let my_range: (Bound<i32>, Bound<i32>) = (Bound::Included(2), Bound::Included(7));

<<<<<<< HEAD
    pg_extras::range
        .contains_range(my_range)
        .and(pg_extras::range.is_contained_by(my_range))

=======
    pg_extras::range.contains_range(my_range)
>>>>>>> bcbb8797
    // `.contains()` cannot be supported here as
    // the type level constraints are slightly different
    // for `Range<>` than for the other types that provide a `contains()`
    // function. We could likely support it by
    // renaming the function to `.range_contains()` (or something similar)
    // .contains(42_i32)
    // this kind of free standing functions is not supported by auto_type yet
    //.select(lower(pg_extras::range))
}

#[cfg(feature = "postgres")]
#[auto_type]
fn test_pg_binary_expression_methods() -> _ {
    let b: &'static [u8] = &[];
    pg_extras::blob
        .concat(pg_extras::blob)
        .like(pg_extras::blob)
        .and(pg_extras::blob.not_like(b))
}

#[cfg(feature = "postgres")]
#[auto_type]
fn test_pg_any_json_expression_methods() -> _ {
    let s: &'static str = "";
    let s2: &'static [&'static str] = &[];

    pg_extras::jsonb
        .retrieve_as_object(s)
        .retrieve_as_text(s)
        .eq(s)
        .and(
            pg_extras::jsonb
                .retrieve_by_path_as_object(s2)
                .retrieve_by_path_as_text(s2)
                .eq(s),
        )
}

#[cfg(feature = "postgres")]
#[auto_type]
fn test_pg_timestamp_expression_methods() -> _ {
    let s: &'static str = "";
    pg_extras::timestamp.at_time_zone(s)
}

#[cfg(feature = "sqlite")]
#[auto_type]
fn test_sqlite_expression_methods() -> _ {
    users::id.is(42_i32).or(users::id.is_not(42_i32))
}

#[auto_type]
fn test_aggregate_functions() -> _ {
    users::table.select((
        avg(users::id),
        count(users::id),
        count_distinct(users::id),
        count_star(),
        max(users::id),
        min(users::id),
        sum(users::id),
    ))
}

#[auto_type]
fn test_normal_functions() -> _ {
    users::table.select((
        date(users::time),
        exists(posts::table.select(posts::id)),
        not(users::id.eq(1_i32)),
        case_when(users::id.eq(1_i32), users::id),
        case_when(users::id.eq(1_i32), users::id).when(users::id.eq(42_i32), users::id),
        case_when(users::id.eq(1_i32), users::id)
            .when(users::id.eq(42_i32), users::id)
            .otherwise(users::id),
        case_when(users::id.eq(1_i32), users::id).otherwise(users::id),
    ))
}

#[auto_type]
fn with_lifetime<'a>(name: &'a str) -> _ {
    users::table.filter(users::name.eq(name))
}

#[auto_type]
fn with_type_generics<'a, T>(name: &'a T) -> _
where
    &'a T: diesel::expression::AsExpression<diesel::sql_types::Text>,
{
    users::name.eq(name)
}

#[auto_type]
fn with_const_generics<const N: i32>() -> _ {
    users::id.eq(N)
}

#[auto_type]
fn insert_returning() -> _ {
    insert_into(users::table)
        .values(users::id.eq(42_i32))
        .returning(users::id)
}

#[auto_type]
fn delete_returning() -> _ {
    delete(users::table).returning(users::id)
}

// #[auto_type]
// fn test_sql_fragment() -> _ {
//     sql("foo")
// }

// #[auto_type]
// fn test_sql_query_1() -> _ {
//     sql_query("bar")
// }

// #[auto_type]
// fn test_sql_query_2() -> _ {
//     sql_query("bar").bind::<Integer, _>(1)
// }<|MERGE_RESOLUTION|>--- conflicted
+++ resolved
@@ -281,14 +281,9 @@
 fn test_pg_range_expression_methods() -> _ {
     let my_range: (Bound<i32>, Bound<i32>) = (Bound::Included(2), Bound::Included(7));
 
-<<<<<<< HEAD
     pg_extras::range
         .contains_range(my_range)
         .and(pg_extras::range.is_contained_by(my_range))
-
-=======
-    pg_extras::range.contains_range(my_range)
->>>>>>> bcbb8797
     // `.contains()` cannot be supported here as
     // the type level constraints are slightly different
     // for `Range<>` than for the other types that provide a `contains()`
