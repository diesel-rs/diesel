--- conflicted
+++ resolved
@@ -1,10 +1,10 @@
-use proc_macro2::{Span, TokenStream};
-use quote::quote;
-use syn::{parse_quote, DeriveInput, Ident, Index, Result};
+use {
+    proc_macro2::{Span, TokenStream},
+    quote::quote,
+    syn::{parse_quote, DeriveInput, Ident, Index, Result},
+};
 
-use crate::field::Field;
-use crate::model::Model;
-use crate::util::wrap_in_dummy_mod;
+use crate::{field::Field, model::Model, util::wrap_in_dummy_mod};
 
 pub fn derive(item: DeriveInput) -> Result<TokenStream> {
     let model = Model::from_item(&item, false, true)?;
@@ -44,20 +44,13 @@
     }
     let (impl_generics, _, where_clause) = generics.split_for_impl();
 
-<<<<<<< HEAD
     Ok(wrap_in_dummy_mod(
         quote! {
             use diesel::{
                 deserialize::{self, FromStaticSqlRow, Queryable},
-                row::{Row, Field},
+                row::{Row as _, Field as _},
             };
             use std::convert::TryInto;
-=======
-    Ok(wrap_in_dummy_mod(quote! {
-        use diesel::deserialize::{self, FromStaticSqlRow, Queryable};
-        use diesel::row::{Row as _, Field as _};
-        use std::convert::TryInto;
->>>>>>> f7e98193
 
             impl #impl_generics Queryable<(#(#sql_type,)*), __DB> for #struct_name #ty_generics
                 #where_clause
