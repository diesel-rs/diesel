use proc_macro2::TokenStream;
use quote::quote;
use syn::parse_quote;
use syn::DeriveInput;
use syn::Result;

use crate::attrs::AttributeSpanWrapper;
use crate::field::Field;
use crate::model::Model;
use crate::util::wrap_in_dummy_mod;

pub fn derive(item: DeriveInput) -> Result<TokenStream> {
    let model = Model::from_item(&item, false, false)?;

    let struct_name = &item.ident;
    let table_name = &model.table_names()[0];

    let (impl_generics, ty_generics, where_clause) = item.generics.split_for_impl();
    let mut ref_generics = item.generics.clone();
    ref_generics.params.push(parse_quote!('ident));
    let (ref_generics, ..) = ref_generics.split_for_impl();

    let mut field_ty = Vec::new();
    let mut field_name = Vec::new();
    for pk in model.primary_key_names.iter() {
        let Field {
            ty,
            name,
            serialize_as,
            ..
        } = &model.find_column(pk)?;
        if let Some(AttributeSpanWrapper { item: ty, .. }) = serialize_as.as_ref() {
            field_ty.push(quote!(#ty));
            field_name.push(quote!(::std::convert::Into::<#ty>::into(self.#name.clone())));
        } else {
            field_ty.push(quote!(&'ident #ty));
            field_name.push(quote!(&self.#name));
        }
    }

    Ok(wrap_in_dummy_mod(
        quote! {
            use diesel::associations::{HasTable, Identifiable};

            impl #impl_generics HasTable for #struct_name #ty_generics
            #where_clause
            {
                type Table = #table_name::table;

                fn table() -> Self::Table {
                    #table_name::table
                }
            }

<<<<<<< HEAD
            impl #ref_generics Identifiable for &'ident #struct_name #ty_generics
            #where_clause
            {
                type Id = (#(&'ident #field_ty),*);

                fn id(self) -> Self::Id {
                    (#(&self.#field_name),*)
                }
=======
        impl #ref_generics Identifiable for &'ident #struct_name #ty_generics
        #where_clause
        {
            type Id = (#(#field_ty),*);

            fn id(self) -> Self::Id {
                (#(#field_name),*)
>>>>>>> f7e98193
            }

<<<<<<< HEAD
            impl #ref_generics Identifiable for &'_ &'ident #struct_name #ty_generics
                #where_clause
            {
                type Id = (#(&'ident #field_ty),*);

                fn id(self) -> Self::Id {
                    (#(&self.#field_name),*)
                }
=======
        impl #ref_generics Identifiable for &'_ &'ident #struct_name #ty_generics
            #where_clause
        {
            type Id = (#(#field_ty),*);

            fn id(self) -> Self::Id {
                (#(#field_name),*)
>>>>>>> f7e98193
            }
        },
        model.diesel_path.as_ref(),
    ))
}<|MERGE_RESOLUTION|>--- conflicted
+++ resolved
@@ -1,13 +1,10 @@
-use proc_macro2::TokenStream;
-use quote::quote;
-use syn::parse_quote;
-use syn::DeriveInput;
-use syn::Result;
+use {
+    proc_macro2::TokenStream,
+    quote::quote,
+    syn::{parse_quote, DeriveInput, Result},
+};
 
-use crate::attrs::AttributeSpanWrapper;
-use crate::field::Field;
-use crate::model::Model;
-use crate::util::wrap_in_dummy_mod;
+use crate::{attrs::AttributeSpanWrapper, field::Field, model::Model, util::wrap_in_dummy_mod};
 
 pub fn derive(item: DeriveInput) -> Result<TokenStream> {
     let model = Model::from_item(&item, false, false)?;
@@ -52,44 +49,24 @@
                 }
             }
 
-<<<<<<< HEAD
             impl #ref_generics Identifiable for &'ident #struct_name #ty_generics
             #where_clause
             {
-                type Id = (#(&'ident #field_ty),*);
+                type Id = (#(#field_ty),*);
 
                 fn id(self) -> Self::Id {
-                    (#(&self.#field_name),*)
+                    (#(#field_name),*)
                 }
-=======
-        impl #ref_generics Identifiable for &'ident #struct_name #ty_generics
-        #where_clause
-        {
-            type Id = (#(#field_ty),*);
-
-            fn id(self) -> Self::Id {
-                (#(#field_name),*)
->>>>>>> f7e98193
             }
 
-<<<<<<< HEAD
             impl #ref_generics Identifiable for &'_ &'ident #struct_name #ty_generics
                 #where_clause
             {
-                type Id = (#(&'ident #field_ty),*);
+                type Id = (#(#field_ty),*);
 
                 fn id(self) -> Self::Id {
-                    (#(&self.#field_name),*)
+                    (#(#field_name),*)
                 }
-=======
-        impl #ref_generics Identifiable for &'_ &'ident #struct_name #ty_generics
-            #where_clause
-        {
-            type Id = (#(#field_ty),*);
-
-            fn id(self) -> Self::Id {
-                (#(#field_name),*)
->>>>>>> f7e98193
             }
         },
         model.diesel_path.as_ref(),
