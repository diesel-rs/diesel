error[E0277]: the trait bound `SelectStatement<..., ..., ..., ..., ..., ..., ..., ..., ...>: DistinctDsl` is not satisfied
  --> tests/fail/select_for_update_cannot_be_mixed_with_some_clauses.rs:14:24
   |
LL |     users.for_update().distinct();
   |                        ^^^^^^^^ the trait `DistinctDsl` is not implemented for `SelectStatement<..., ..., ..., ..., ..., ..., ..., ..., ...>`
   |
   = note: a `DISTINCT` clause is not compatible with various other clauses like `LOCKING` clauses
   = help: the trait `DistinctDsl` is implemented for `SelectStatement<F, S, D, W, O, LOf, G, H>`

   
error[E0277]: the trait bound `SelectStatement<FromClause<...>>: DistinctDsl` is not satisfied
  --> tests/fail/select_for_update_cannot_be_mixed_with_some_clauses.rs:14:24
   |
LL |     users.for_update().distinct();
   |                        ^^^^^^^^ the trait `DistinctDsl` is not implemented for `SelectStatement<FromClause<...>>`
   |
   = note: a `DISTINCT` clause is not compatible with various other clauses like `LOCKING` clauses
   = help: the trait `DistinctDsl` is implemented for `SelectStatement<F, S, D, W, O, LOf, G, H>`

   
error[E0277]: the trait bound `SelectStatement<..., ..., ..., ..., ..., ..., ..., ..., ...>: QueryRelation` is not satisfied
  --> tests/fail/select_for_update_cannot_be_mixed_with_some_clauses.rs:14:24
   |
LL |     users.for_update().distinct();
   |                        ^^^^^^^^ the trait `DistinctDsl` is not implemented for `SelectStatement<..., ..., ..., ..., ..., ..., ..., ..., ...>`
   |
   = help: the trait `DistinctDsl` is implemented for `SelectStatement<F, S, D, W, O, LOf, G, H>`

   
error[E0277]: the trait bound `SelectStatement<FromClause<table>, ..., ...>: LockingDsl<...>` is not satisfied
  --> tests/fail/select_for_update_cannot_be_mixed_with_some_clauses.rs:18:22
   |
LL |     users.distinct().for_update();
   |                      ^^^^^^^^^^ unsatisfied trait bound
   |
   = note: a `LOCKING` clause is incompatible with various other clauses like a `DISTINCT` clause
   = help: the trait `LockingDsl<diesel::query_builder::locking_clause::ForUpdate>` is not implemented for `SelectStatement<_, _, diesel::query_builder::distinct_clause::DistinctClause, diesel::query_builder::where_clause::NoWhereClause, diesel::query_builder::order_clause::NoOrderClause, LimitOffsetClause<NoLimitClause, NoOffsetClause>, _, _, _>`
           but it is implemented for `SelectStatement<_, _, diesel::query_builder::distinct_clause::NoDistinctClause, _, _, _, _, _, _>`
   = help: for that trait implementation, expected `diesel::query_builder::distinct_clause::NoDistinctClause`, found `diesel::query_builder::distinct_clause::DistinctClause`

   
error[E0277]: the trait bound `SelectStatement<FromClause<...>>: LockingDsl<...>` is not satisfied
  --> tests/fail/select_for_update_cannot_be_mixed_with_some_clauses.rs:18:22
   |
LL |     users.distinct().for_update();
   |                      ^^^^^^^^^^ unsatisfied trait bound
   |
   = help: the trait `LockingDsl<diesel::query_builder::locking_clause::ForUpdate>` is not implemented for `SelectStatement<FromClause<SelectStatement<..., ..., ...>>>`
   = note: a `LOCKING` clause is incompatible with various other clauses like a `DISTINCT` clause
   = help: the trait `LockingDsl<Lock>` is implemented for `SelectStatement<F, S, diesel::query_builder::distinct_clause::NoDistinctClause, W, O, LOf>`

   
error[E0277]: the trait bound `SelectStatement<FromClause<table>, ..., ...>: QueryRelation` is not satisfied
  --> tests/fail/select_for_update_cannot_be_mixed_with_some_clauses.rs:18:22
   |
LL |     users.distinct().for_update();
   |                      ^^^^^^^^^^ unsatisfied trait bound
   |
   = help: the trait `LockingDsl<diesel::query_builder::locking_clause::ForUpdate>` is not implemented for `SelectStatement<_, _, diesel::query_builder::distinct_clause::DistinctClause, diesel::query_builder::where_clause::NoWhereClause, diesel::query_builder::order_clause::NoOrderClause, LimitOffsetClause<NoLimitClause, NoOffsetClause>, _, _, _>`
           but it is implemented for `SelectStatement<_, _, diesel::query_builder::distinct_clause::NoDistinctClause, _, _, _, _, _, _>`
   = help: for that trait implementation, expected `diesel::query_builder::distinct_clause::NoDistinctClause`, found `diesel::query_builder::distinct_clause::DistinctClause`

   
error[E0277]: the trait bound `SelectStatement<..., ..., ..., ..., ..., ..., ..., ..., ...>: DistinctOnDsl<_>` is not satisfied
  --> tests/fail/select_for_update_cannot_be_mixed_with_some_clauses.rs:22:24
   |
LL |     users.for_update().distinct_on(id);
   |                        ^^^^^^^^^^^ the trait `DistinctOnDsl<_>` is not implemented for `SelectStatement<..., ..., ..., ..., ..., ..., ..., ..., ...>`
   |
   = note: a `DISTINCT ON` clause is not compatible with various other clauses like `LOCKING` clauses
   = note: a `DISTINCT ON` clause also disallows mixing aggregate and non-aggregate expressions with the `SELECT` clause
   = help: the trait `DistinctOnDsl<_>` is not implemented for `SelectStatement<_, _, _, _, _, _, _, _, diesel::query_builder::locking_clause::LockingClause>`
           but it is implemented for `SelectStatement<_, _, _, _, _, _, _, _, diesel::query_builder::locking_clause::NoLockingClause>`
   = help: for that trait implementation, expected `diesel::query_builder::locking_clause::NoLockingClause`, found `diesel::query_builder::locking_clause::LockingClause`

   
error[E0277]: the trait bound `SelectStatement<..., ..., ..., ..., ..., ..., ..., ..., ...>: QueryRelation` is not satisfied
  --> tests/fail/select_for_update_cannot_be_mixed_with_some_clauses.rs:22:24
   |
LL |     users.for_update().distinct_on(id);
   |                        ^^^^^^^^^^^ the trait `DistinctOnDsl<_>` is not implemented for `SelectStatement<..., ..., ..., ..., ..., ..., ..., ..., ...>`
   |
   = help: the trait `DistinctOnDsl<_>` is not implemented for `SelectStatement<_, _, _, _, _, _, _, _, diesel::query_builder::locking_clause::LockingClause>`
           but it is implemented for `SelectStatement<_, _, _, _, _, _, _, _, diesel::query_builder::locking_clause::NoLockingClause>`
   = help: for that trait implementation, expected `diesel::query_builder::locking_clause::NoLockingClause`, found `diesel::query_builder::locking_clause::LockingClause`

   
error[E0277]: the trait bound `SelectStatement<..., ..., ..., ..., ..., ..., ..., ..., ...>: DistinctOnDsl<_>` is not satisfied
   --> tests/fail/select_for_update_cannot_be_mixed_with_some_clauses.rs:22:36
    |
 LL |     users.for_update().distinct_on(id);
    |                                    ^^ the trait `DistinctOnDsl<_>` is not implemented for `SelectStatement<..., ..., ..., ..., ..., ..., ..., ..., ...>`
    |
    = note: a `DISTINCT ON` clause is not compatible with various other clauses like `LOCKING` clauses
    = note: a `DISTINCT ON` clause also disallows mixing aggregate and non-aggregate expressions with the `SELECT` clause
    = help: the trait `DistinctOnDsl<_>` is not implemented for `SelectStatement<_, _, _, _, _, _, _, _, diesel::query_builder::locking_clause::LockingClause>`
            but it is implemented for `SelectStatement<_, _, _, _, _, _, _, _, diesel::query_builder::locking_clause::NoLockingClause>`
    = help: for that trait implementation, expected `diesel::query_builder::locking_clause::NoLockingClause`, found `diesel::query_builder::locking_clause::LockingClause`
note: required by a bound in `diesel::QueryDsl::distinct_on`
   --> DIESEL/diesel/diesel/src/query_dsl/mod.rs
    |
LL |     fn distinct_on<Expr>(self, expr: Expr) -> DistinctOn<Self, Expr>
    |        ----------- required by a bound in this associated function
LL |     where
LL |         Self: methods::DistinctOnDsl<Expr>,
    |               ^^^^^^^^^^^^^^^^^^^^^^^^^^^^ required by this bound in `QueryDsl::distinct_on`
 
    
error[E0277]: the trait bound `SelectStatement<..., ..., ..., ..., ..., ..., ..., ..., ...>: DistinctOnDsl<...>` is not satisfied
   --> tests/fail/select_for_update_cannot_be_mixed_with_some_clauses.rs:22:36
    |
 LL |     users.for_update().distinct_on(id);
    |                                    ^^ the trait `DistinctOnDsl<columns::id>` is not implemented for `SelectStatement<..., ..., ..., ..., ..., ..., ..., ..., ...>`
    |
    = note: a `DISTINCT ON` clause is not compatible with various other clauses like `LOCKING` clauses
    = note: a `DISTINCT ON` clause also disallows mixing aggregate and non-aggregate expressions with the `SELECT` clause
    = help: the trait `DistinctOnDsl<columns::id>` is not implemented for `SelectStatement<_, _, _, _, _, _, _, _, diesel::query_builder::locking_clause::LockingClause>`
            but it is implemented for `SelectStatement<_, _, _, _, _, _, _, _, diesel::query_builder::locking_clause::NoLockingClause>`
    = help: for that trait implementation, expected `diesel::query_builder::locking_clause::NoLockingClause`, found `diesel::query_builder::locking_clause::LockingClause`
note: required by a bound in `diesel::QueryDsl::distinct_on`
   --> DIESEL/diesel/diesel/src/query_dsl/mod.rs
    |
LL |     fn distinct_on<Expr>(self, expr: Expr) -> DistinctOn<Self, Expr>
    |        ----------- required by a bound in this associated function
LL |     where
LL |         Self: methods::DistinctOnDsl<Expr>,
    |               ^^^^^^^^^^^^^^^^^^^^^^^^^^^^ required by this bound in `QueryDsl::distinct_on`
 
    
error[E0277]: the trait bound `SelectStatement<FromClause<table>, ..., ...>: LockingDsl<...>` is not satisfied
  --> tests/fail/select_for_update_cannot_be_mixed_with_some_clauses.rs:27:27
   |
LL |     users.distinct_on(id).for_update();
   |                           ^^^^^^^^^^ unsatisfied trait bound
   |
   = note: a `LOCKING` clause is incompatible with various other clauses like a `DISTINCT` clause
   = help: the trait `LockingDsl<diesel::query_builder::locking_clause::ForUpdate>` is not implemented for `SelectStatement<_, _, DistinctOnClause<columns::id>, diesel::query_builder::where_clause::NoWhereClause, diesel::query_builder::order_clause::NoOrderClause, LimitOffsetClause<NoLimitClause, NoOffsetClause>, _, _, _>`
           but it is implemented for `SelectStatement<_, _, diesel::query_builder::distinct_clause::NoDistinctClause, _, _, _, _, _, _>`
   = help: for that trait implementation, expected `diesel::query_builder::distinct_clause::NoDistinctClause`, found `DistinctOnClause<columns::id>`

   
error[E0277]: the trait bound `SelectStatement<FromClause<...>>: LockingDsl<...>` is not satisfied
  --> tests/fail/select_for_update_cannot_be_mixed_with_some_clauses.rs:27:27
   |
LL |     users.distinct_on(id).for_update();
   |                           ^^^^^^^^^^ unsatisfied trait bound
   |
   = help: the trait `LockingDsl<diesel::query_builder::locking_clause::ForUpdate>` is not implemented for `SelectStatement<FromClause<SelectStatement<..., ..., ...>>>`
   = note: a `LOCKING` clause is incompatible with various other clauses like a `DISTINCT` clause
   = help: the trait `LockingDsl<Lock>` is implemented for `SelectStatement<F, S, diesel::query_builder::distinct_clause::NoDistinctClause, W, O, LOf>`

   
error[E0277]: the trait bound `SelectStatement<FromClause<table>, ..., ...>: QueryRelation` is not satisfied
  --> tests/fail/select_for_update_cannot_be_mixed_with_some_clauses.rs:27:27
   |
LL |     users.distinct_on(id).for_update();
   |                           ^^^^^^^^^^ unsatisfied trait bound
   |
   = help: the trait `LockingDsl<diesel::query_builder::locking_clause::ForUpdate>` is not implemented for `SelectStatement<_, _, DistinctOnClause<columns::id>, diesel::query_builder::where_clause::NoWhereClause, diesel::query_builder::order_clause::NoOrderClause, LimitOffsetClause<NoLimitClause, NoOffsetClause>, _, _, _>`
           but it is implemented for `SelectStatement<_, _, diesel::query_builder::distinct_clause::NoDistinctClause, _, _, _, _, _, _>`
   = help: for that trait implementation, expected `diesel::query_builder::distinct_clause::NoDistinctClause`, found `DistinctOnClause<columns::id>`

   
error[E0277]: the trait bound `SelectStatement<..., ..., ..., ..., ..., ..., ..., ..., ...>: GroupByDsl<_>` is not satisfied
  --> tests/fail/select_for_update_cannot_be_mixed_with_some_clauses.rs:31:24
   |
LL |     users.for_update().group_by(id);
   |                        ^^^^^^^^ the trait `GroupByDsl<_>` is not implemented for `SelectStatement<..., ..., ..., ..., ..., ..., ..., ..., ...>`
   |
   = help: the trait `GroupByDsl<_>` is not implemented for `SelectStatement<_, _, _, _, _, _, _, _, diesel::query_builder::locking_clause::LockingClause>`
           but it is implemented for `SelectStatement<_, _, _, _, _, _, _, _, diesel::query_builder::locking_clause::NoLockingClause>`
   = help: for that trait implementation, expected `diesel::query_builder::locking_clause::NoLockingClause`, found `diesel::query_builder::locking_clause::LockingClause`

   
error[E0277]: the trait bound `SelectStatement<FromClause<...>>: GroupByDsl<_>` is not satisfied
  --> tests/fail/select_for_update_cannot_be_mixed_with_some_clauses.rs:31:24
   |
LL |     users.for_update().group_by(id);
   |                        ^^^^^^^^ the trait `GroupByDsl<_>` is not implemented for `SelectStatement<FromClause<...>>`
   |
   = help: the trait `GroupByDsl<Expr>` is implemented for `SelectStatement<F, S, D, W, O, LOf, G, H>`

   
error[E0277]: the trait bound `SelectStatement<..., ..., ..., ..., ..., ..., ..., ..., ...>: QueryRelation` is not satisfied
  --> tests/fail/select_for_update_cannot_be_mixed_with_some_clauses.rs:31:24
   |
LL |     users.for_update().group_by(id);
   |                        ^^^^^^^^ the trait `GroupByDsl<_>` is not implemented for `SelectStatement<..., ..., ..., ..., ..., ..., ..., ..., ...>`
   |
   = help: the trait `GroupByDsl<_>` is not implemented for `SelectStatement<_, _, _, _, _, _, _, _, diesel::query_builder::locking_clause::LockingClause>`
           but it is implemented for `SelectStatement<_, _, _, _, _, _, _, _, diesel::query_builder::locking_clause::NoLockingClause>`
   = help: for that trait implementation, expected `diesel::query_builder::locking_clause::NoLockingClause`, found `diesel::query_builder::locking_clause::LockingClause`

   
error[E0277]: the trait bound `SelectStatement<..., ..., ..., ..., ..., ..., ...>: LockingDsl<...>` is not satisfied
  --> tests/fail/select_for_update_cannot_be_mixed_with_some_clauses.rs:35:24
   |
LL |     users.group_by(id).for_update();
   |                        ^^^^^^^^^^ unsatisfied trait bound
   |
   = note: a `LOCKING` clause is incompatible with various other clauses like a `DISTINCT` clause
   = help: the trait `LockingDsl<diesel::query_builder::locking_clause::ForUpdate>` is not implemented for `SelectStatement<_, _, _, _, _, _, diesel::query_builder::group_by_clause::GroupByClause<columns::id>, _, _>`
           but it is implemented for `SelectStatement<_, _, _, _, _, _, diesel::query_builder::group_by_clause::NoGroupByClause, _, _>`
   = help: for that trait implementation, expected `diesel::query_builder::group_by_clause::NoGroupByClause`, found `diesel::query_builder::group_by_clause::GroupByClause<columns::id>`

   
error[E0277]: the trait bound `SelectStatement<FromClause<...>>: LockingDsl<...>` is not satisfied
  --> tests/fail/select_for_update_cannot_be_mixed_with_some_clauses.rs:35:24
   |
LL |     users.group_by(id).for_update();
   |                        ^^^^^^^^^^ the trait `LockingDsl<diesel::query_builder::locking_clause::ForUpdate>` is not implemented for `SelectStatement<FromClause<...>>`
   |
   = note: a `LOCKING` clause is incompatible with various other clauses like a `DISTINCT` clause
   = help: the trait `LockingDsl<Lock>` is implemented for `SelectStatement<F, S, diesel::query_builder::distinct_clause::NoDistinctClause, W, O, LOf>`

   
error[E0277]: the trait bound `SelectStatement<..., ..., ..., ..., ..., ..., ...>: QueryRelation` is not satisfied
  --> tests/fail/select_for_update_cannot_be_mixed_with_some_clauses.rs:35:24
   |
LL |     users.group_by(id).for_update();
   |                        ^^^^^^^^^^ unsatisfied trait bound
   |
   = help: the trait `LockingDsl<diesel::query_builder::locking_clause::ForUpdate>` is not implemented for `SelectStatement<_, _, _, _, _, _, diesel::query_builder::group_by_clause::GroupByClause<columns::id>, _, _>`
           but it is implemented for `SelectStatement<_, _, _, _, _, _, diesel::query_builder::group_by_clause::NoGroupByClause, _, _>`
   = help: for that trait implementation, expected `diesel::query_builder::group_by_clause::NoGroupByClause`, found `diesel::query_builder::group_by_clause::GroupByClause<columns::id>`

   
error[E0277]: the trait bound `BoxedSelectStatement<'_, (Integer,), ..., _>: LockingDsl<...>` is not satisfied
  --> tests/fail/select_for_update_cannot_be_mixed_with_some_clauses.rs:39:24
   |
LL |     users.into_boxed().for_update();
   |                        ^^^^^^^^^^ unsatisfied trait bound
   |
   = help: the trait `LockingDsl<diesel::query_builder::locking_clause::ForUpdate>` is not implemented for `BoxedSelectStatement<'_, (diesel::sql_types::Integer,), FromClause<users::table>, _>`
   = note: a `LOCKING` clause is incompatible with various other clauses like a `DISTINCT` clause
   = help: the following other types implement trait `LockingDsl<Lock>`:
             Alias<S>
             SelectStatement<F, S, diesel::query_builder::distinct_clause::NoDistinctClause, W, O, LOf>

   
error[E0277]: the trait bound `SelectStatement<FromClause<...>>: LockingDsl<...>` is not satisfied
  --> tests/fail/select_for_update_cannot_be_mixed_with_some_clauses.rs:39:24
   |
LL |     users.into_boxed().for_update();
   |                        ^^^^^^^^^^ unsatisfied trait bound
   |
   = help: the trait `LockingDsl<diesel::query_builder::locking_clause::ForUpdate>` is not implemented for `SelectStatement<FromClause<BoxedSelectStatement<'_, (...,), ..., _>>>`
   = note: a `LOCKING` clause is incompatible with various other clauses like a `DISTINCT` clause
   = help: the trait `LockingDsl<Lock>` is implemented for `SelectStatement<F, S, diesel::query_builder::distinct_clause::NoDistinctClause, W, O, LOf>`

   
error[E0277]: the trait bound `BoxedSelectStatement<'_, (Integer,), ..., _>: QueryRelation` is not satisfied
  --> tests/fail/select_for_update_cannot_be_mixed_with_some_clauses.rs:39:24
   |
LL |     users.into_boxed().for_update();
   |                        ^^^^^^^^^^ unsatisfied trait bound
   |
   = help: the trait `LockingDsl<diesel::query_builder::locking_clause::ForUpdate>` is not implemented for `BoxedSelectStatement<'_, (diesel::sql_types::Integer,), FromClause<users::table>, _>`
   = help: the following other types implement trait `LockingDsl<Lock>`:
             Alias<S>
             SelectStatement<F, S, diesel::query_builder::distinct_clause::NoDistinctClause, W, O, LOf>

   
error[E0277]: cannot box `SelectStatement<..., ..., ..., ..., ..., ..., ..., ..., ...>` for backend `_`
  --> tests/fail/select_for_update_cannot_be_mixed_with_some_clauses.rs:43:24
   |
LL |     users.for_update().into_boxed();
   |                        ^^^^^^^^^^ the trait `BoxedDsl<'_, _>` is not implemented for `SelectStatement<..., ..., ..., ..., ..., ..., ..., ..., ...>`
   |
   = note: this either means `SelectStatement<..., ..., ..., ..., ..., ..., ..., ..., ...>` is no valid SQL for `_`
   = note: or this means `SelectStatement<..., ..., ..., ..., ..., ..., ..., ..., ...>` uses clauses not supporting boxing like the `LOCKING` or `GROUP BY` clause
   = help: the following other types implement trait `BoxedDsl<'a, DB>`:
             SelectStatement<FromClause<F>, S, D, W, O, LOf, G, H>
             SelectStatement<NoFromClause, S, D, W, O, LOf, G, H>

   
error[E0277]: the trait bound `SelectStatement<..., ..., ..., ..., ..., ..., ..., ..., ...>: QueryRelation` is not satisfied
  --> tests/fail/select_for_update_cannot_be_mixed_with_some_clauses.rs:43:24
   |
LL |     users.for_update().into_boxed();
   |                        ^^^^^^^^^^ the trait `BoxedDsl<'_, _>` is not implemented for `SelectStatement<..., ..., ..., ..., ..., ..., ..., ..., ...>`
   |
   = help: the following other types implement trait `BoxedDsl<'a, DB>`:
             SelectStatement<FromClause<F>, S, D, W, O, LOf, G, H>
             SelectStatement<NoFromClause, S, D, W, O, LOf, G, H>

   
error[E0277]: cannot box `SelectStatement<..., ..., ..., ..., ..., ..., ..., ..., ...>` for backend `_`
    --> tests/fail/select_for_update_cannot_be_mixed_with_some_clauses.rs:43:5
     |
  LL |     users.for_update().into_boxed();
     |     ^^^^^^^^^^^^^^^^^^ the trait `BoxedDsl<'_, _>` is not implemented for `SelectStatement<..., ..., ..., ..., ..., ..., ..., ..., ...>`
     |
     = note: this either means `SelectStatement<..., ..., ..., ..., ..., ..., ..., ..., ...>` is no valid SQL for `_`
     = note: or this means `SelectStatement<..., ..., ..., ..., ..., ..., ..., ..., ...>` uses clauses not supporting boxing like the `LOCKING` or `GROUP BY` clause
     = help: the following other types implement trait `BoxedDsl<'a, DB>`:
               SelectStatement<FromClause<F>, S, D, W, O, LOf, G, H>
               SelectStatement<NoFromClause, S, D, W, O, LOf, G, H>
note: required by a bound in `diesel::QueryDsl::into_boxed`
    --> DIESEL/diesel/diesel/src/query_dsl/mod.rs
     |
LL |     fn into_boxed<'a, DB>(self) -> IntoBoxed<'a, Self, DB>
     |        ---------- required by a bound in this associated function
...
LL |         Self: methods::BoxedDsl<'a, DB>,
     |               ^^^^^^^^^^^^^^^^^^^^^^^^^ required by this bound in `QueryDsl::into_boxed`
  
     
error[E0277]: the trait bound `SelectStatement<..., ..., ..., ..., ..., ..., ..., ..., ...>: GroupByDsl<_>` is not satisfied
  --> tests/fail/select_for_update_cannot_be_mixed_with_some_clauses.rs:47:24
   |
LL |     users.for_update().group_by(id).having(id.gt(1));
   |                        ^^^^^^^^ the trait `GroupByDsl<_>` is not implemented for `SelectStatement<..., ..., ..., ..., ..., ..., ..., ..., ...>`
   |
   = help: the trait `GroupByDsl<_>` is not implemented for `SelectStatement<_, _, _, _, _, _, _, _, diesel::query_builder::locking_clause::LockingClause>`
           but it is implemented for `SelectStatement<_, _, _, _, _, _, _, _, diesel::query_builder::locking_clause::NoLockingClause>`
   = help: for that trait implementation, expected `diesel::query_builder::locking_clause::NoLockingClause`, found `diesel::query_builder::locking_clause::LockingClause`

   
error[E0277]: the trait bound `SelectStatement<FromClause<...>>: GroupByDsl<_>` is not satisfied
  --> tests/fail/select_for_update_cannot_be_mixed_with_some_clauses.rs:47:24
   |
LL |     users.for_update().group_by(id).having(id.gt(1));
   |                        ^^^^^^^^ the trait `GroupByDsl<_>` is not implemented for `SelectStatement<FromClause<...>>`
   |
   = help: the trait `GroupByDsl<Expr>` is implemented for `SelectStatement<F, S, D, W, O, LOf, G, H>`

   
error[E0277]: the trait bound `SelectStatement<..., ..., ..., ..., ..., ..., ..., ..., ...>: QueryRelation` is not satisfied
  --> tests/fail/select_for_update_cannot_be_mixed_with_some_clauses.rs:47:24
   |
LL |     users.for_update().group_by(id).having(id.gt(1));
   |                        ^^^^^^^^ the trait `GroupByDsl<_>` is not implemented for `SelectStatement<..., ..., ..., ..., ..., ..., ..., ..., ...>`
   |
   = help: the trait `GroupByDsl<_>` is not implemented for `SelectStatement<_, _, _, _, _, _, _, _, diesel::query_builder::locking_clause::LockingClause>`
           but it is implemented for `SelectStatement<_, _, _, _, _, _, _, _, diesel::query_builder::locking_clause::NoLockingClause>`
   = help: for that trait implementation, expected `diesel::query_builder::locking_clause::NoLockingClause`, found `diesel::query_builder::locking_clause::LockingClause`

   
error[E0282]: type annotations needed
  --> tests/fail/select_for_update_cannot_be_mixed_with_some_clauses.rs:47:5
   |
LL |     users.for_update().group_by(id).having(id.gt(1));
   |     ^^^^^^^^^^^^^^^^^^^^^^^^^^^^^^^ cannot infer type

error[E0277]: the trait bound `SelectStatement<..., ..., ..., ..., ..., ..., ..., ...>: LockingDsl<...>` is not satisfied
  --> tests/fail/select_for_update_cannot_be_mixed_with_some_clauses.rs:52:41
   |
LL |     users.group_by(id).having(id.gt(1)).for_update();
   |                                         ^^^^^^^^^^ unsatisfied trait bound
   |
   = note: a `LOCKING` clause is incompatible with various other clauses like a `DISTINCT` clause
   = help: the trait `LockingDsl<diesel::query_builder::locking_clause::ForUpdate>` is not implemented for `SelectStatement<_, _, _, _, _, _, diesel::query_builder::group_by_clause::GroupByClause<columns::id>, diesel::query_builder::having_clause::HavingClause<diesel::expression::grouped::Grouped<diesel::expression::operators::Gt<columns::id, diesel::expression::bound::Bound<diesel::sql_types::Integer, i32>>>>, _>`
           but it is implemented for `SelectStatement<_, _, _, _, _, _, diesel::query_builder::group_by_clause::NoGroupByClause, diesel::query_builder::having_clause::NoHavingClause, _>`
   = help: for that trait implementation, expected `diesel::query_builder::group_by_clause::NoGroupByClause`, found `diesel::query_builder::group_by_clause::GroupByClause<columns::id>`

   
<<<<<<< HEAD
error[E0277]: the trait bound `SelectStatement<FromClause<...>>: LockingDsl<...>` is not satisfied
  --> tests/fail/select_for_update_cannot_be_mixed_with_some_clauses.rs:51:41
=======
error[E0277]: the trait bound `SelectStatement<..., ..., ..., ..., ..., ..., ..., ...>: Table` is not satisfied
  --> tests/fail/select_for_update_cannot_be_mixed_with_some_clauses.rs:52:41
>>>>>>> a99b0c9e
   |
LL |     users.group_by(id).having(id.gt(1)).for_update();
   |                                         ^^^^^^^^^^ the trait `LockingDsl<diesel::query_builder::locking_clause::ForUpdate>` is not implemented for `SelectStatement<FromClause<...>>`
   |
   = note: a `LOCKING` clause is incompatible with various other clauses like a `DISTINCT` clause
   = help: the trait `LockingDsl<Lock>` is implemented for `SelectStatement<F, S, diesel::query_builder::distinct_clause::NoDistinctClause, W, O, LOf>`

   
<<<<<<< HEAD
error[E0277]: the trait bound `SelectStatement<..., ..., ..., ..., ..., ..., ..., ...>: QueryRelation` is not satisfied
  --> tests/fail/select_for_update_cannot_be_mixed_with_some_clauses.rs:51:41
=======
error[E0277]: the trait bound `SelectStatement<FromClause<...>>: LockingDsl<...>` is not satisfied
  --> tests/fail/select_for_update_cannot_be_mixed_with_some_clauses.rs:52:41
>>>>>>> a99b0c9e
   |
LL |     users.group_by(id).having(id.gt(1)).for_update();
   |                                         ^^^^^^^^^^ unsatisfied trait bound
   |
<<<<<<< HEAD
   = help: the trait `LockingDsl<diesel::query_builder::locking_clause::ForUpdate>` is not implemented for `SelectStatement<_, _, _, _, _, _, diesel::query_builder::group_by_clause::GroupByClause<columns::id>, diesel::query_builder::having_clause::HavingClause<diesel::expression::grouped::Grouped<diesel::expression::operators::Gt<columns::id, diesel::expression::bound::Bound<diesel::sql_types::Integer, i32>>>>, _>`
           but it is implemented for `SelectStatement<_, _, _, _, _, _, diesel::query_builder::group_by_clause::NoGroupByClause, diesel::query_builder::having_clause::NoHavingClause, _>`
   = help: for that trait implementation, expected `diesel::query_builder::group_by_clause::NoGroupByClause`, found `diesel::query_builder::group_by_clause::GroupByClause<columns::id>`

   For more information about this error, try `rustc --explain E0277`.
=======
   = note: a `LOCKING` clause is incompatible with various other clauses like a `DISTINCT` clause
   = help: the trait `LockingDsl<Lock>` is implemented for `SelectStatement<F, S, diesel::query_builder::distinct_clause::NoDistinctClause, W, O, LOf>`
>>>>>>> a99b0c9e
<|MERGE_RESOLUTION|>--- conflicted
+++ resolved
@@ -355,13 +355,8 @@
    = help: for that trait implementation, expected `diesel::query_builder::group_by_clause::NoGroupByClause`, found `diesel::query_builder::group_by_clause::GroupByClause<columns::id>`
 
    
-<<<<<<< HEAD
-error[E0277]: the trait bound `SelectStatement<FromClause<...>>: LockingDsl<...>` is not satisfied
-  --> tests/fail/select_for_update_cannot_be_mixed_with_some_clauses.rs:51:41
-=======
-error[E0277]: the trait bound `SelectStatement<..., ..., ..., ..., ..., ..., ..., ...>: Table` is not satisfied
+error[E0277]: the trait bound `SelectStatement<FromClause<...>>: LockingDsl<...>` is not satisfied
   --> tests/fail/select_for_update_cannot_be_mixed_with_some_clauses.rs:52:41
->>>>>>> a99b0c9e
    |
 LL |     users.group_by(id).having(id.gt(1)).for_update();
    |                                         ^^^^^^^^^^ the trait `LockingDsl<diesel::query_builder::locking_clause::ForUpdate>` is not implemented for `SelectStatement<FromClause<...>>`
@@ -370,24 +365,12 @@
    = help: the trait `LockingDsl<Lock>` is implemented for `SelectStatement<F, S, diesel::query_builder::distinct_clause::NoDistinctClause, W, O, LOf>`
 
    
-<<<<<<< HEAD
 error[E0277]: the trait bound `SelectStatement<..., ..., ..., ..., ..., ..., ..., ...>: QueryRelation` is not satisfied
-  --> tests/fail/select_for_update_cannot_be_mixed_with_some_clauses.rs:51:41
-=======
-error[E0277]: the trait bound `SelectStatement<FromClause<...>>: LockingDsl<...>` is not satisfied
   --> tests/fail/select_for_update_cannot_be_mixed_with_some_clauses.rs:52:41
->>>>>>> a99b0c9e
    |
 LL |     users.group_by(id).having(id.gt(1)).for_update();
    |                                         ^^^^^^^^^^ unsatisfied trait bound
    |
-<<<<<<< HEAD
    = help: the trait `LockingDsl<diesel::query_builder::locking_clause::ForUpdate>` is not implemented for `SelectStatement<_, _, _, _, _, _, diesel::query_builder::group_by_clause::GroupByClause<columns::id>, diesel::query_builder::having_clause::HavingClause<diesel::expression::grouped::Grouped<diesel::expression::operators::Gt<columns::id, diesel::expression::bound::Bound<diesel::sql_types::Integer, i32>>>>, _>`
            but it is implemented for `SelectStatement<_, _, _, _, _, _, diesel::query_builder::group_by_clause::NoGroupByClause, diesel::query_builder::having_clause::NoHavingClause, _>`
-   = help: for that trait implementation, expected `diesel::query_builder::group_by_clause::NoGroupByClause`, found `diesel::query_builder::group_by_clause::GroupByClause<columns::id>`
-
-   For more information about this error, try `rustc --explain E0277`.
-=======
-   = note: a `LOCKING` clause is incompatible with various other clauses like a `DISTINCT` clause
-   = help: the trait `LockingDsl<Lock>` is implemented for `SelectStatement<F, S, diesel::query_builder::distinct_clause::NoDistinctClause, W, O, LOf>`
->>>>>>> a99b0c9e
+   = help: for that trait implementation, expected `diesel::query_builder::group_by_clause::NoGroupByClause`, found `diesel::query_builder::group_by_clause::GroupByClause<columns::id>`