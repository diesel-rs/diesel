--- conflicted
+++ resolved
@@ -210,19 +210,6 @@
     |
  LL | #[derive(HasQuery)]
     |          ^^^^^^^^ unsatisfied trait bound
-<<<<<<< HEAD
-    |
-help: the trait `TableNotEqual<posts::table>` is not implemented for `users::table`
-   --> tests/fail/derive/has_query.rs:3:1
-    |
-  LL | / table! {
-  LL | |     users {
-  LL | |         id -> Integer,
-  LL | |         name -> Text,
-  LL | |     }
-  LL | | }
-    | |_^
-=======
     |
 help: the trait `TableNotEqual<posts::table>` is not implemented for `users::table`
    --> tests/fail/derive/has_query.rs:3:1
@@ -230,7 +217,6 @@
   LL | / table! {
   LL | |     users {
     | |_________^
->>>>>>> eff24542
     = note: double check that `posts::table` and `users::table` appear in the same `allow_tables_to_appear_in_same_query!` 
             call if both are tables
     = help: the following other types implement trait `TableNotEqual<T>`:
@@ -302,15 +288,7 @@
     |
   LL | / table! {
   LL | |     users {
-<<<<<<< HEAD
-  LL | |         id -> Integer,
-  LL | |         name -> Text,
-  LL | |     }
-  LL | | }
-    | |_^
-=======
     | |_________^
->>>>>>> eff24542
     = note: double check that `posts::table` and `users::table` appear in the same `allow_tables_to_appear_in_same_query!` 
             call if both are tables
     = help: the following other types implement trait `TableNotEqual<T>`:
