--- conflicted
+++ resolved
@@ -18,15 +18,7 @@
    |
  LL | / table! {
  LL | |     users {
-<<<<<<< HEAD
- LL | |         id -> Integer,
- LL | |         name -> Text,
-LL | |     }
-LL | | }
-   | |_^
-=======
    | |_________^
->>>>>>> eff24542
 note: required by a bound in `Alias::<S>::field`
   --> DIESEL/diesel/diesel/src/query_source/aliasing/alias.rs
    |
