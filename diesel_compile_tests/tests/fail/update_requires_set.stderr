--- conflicted
+++ resolved
@@ -1,23 +1,4 @@
 error[E0277]: the trait bound `diesel::query_builder::update_statement::SetNotCalled: QueryFragment<_>` is not satisfied
-<<<<<<< HEAD
-    --> tests/fail/update_requires_set.rs:14:10
-     |
-14   |         .execute(&mut conn);
-     |          ^^^^^^^ the trait `QueryFragment<_>` is not implemented for `diesel::query_builder::update_statement::SetNotCalled`
-     |
-     = help: the following other types implement trait `QueryFragment<DB, SP>`:
-               <&'a T as QueryFragment<DB>>
-               <() as QueryFragment<DB>>
-               <(T0, T1) as QueryFragment<__DB>>
-               <(T0, T1, T2) as QueryFragment<__DB>>
-               <(T0, T1, T2, T3) as QueryFragment<__DB>>
-               <(T0, T1, T2, T3, T4) as QueryFragment<__DB>>
-               <(T0, T1, T2, T3, T4, T5) as QueryFragment<__DB>>
-               <(T0, T1, T2, T3, T4, T5, T6) as QueryFragment<__DB>>
-             and 272 others
-     = note: required because of the requirements on the impl of `QueryFragment<_>` for `UpdateStatement<users::table, diesel::query_builder::where_clause::NoWhereClause>`
-     = note: required because of the requirements on the impl of `ExecuteDsl<_, _>` for `UpdateStatement<users::table, diesel::query_builder::where_clause::NoWhereClause>`
-=======
   --> tests/fail/update_requires_set.rs:14:18
    |
 14 |         .execute(&mut conn);
@@ -37,7 +18,6 @@
            and $N others
    = note: required for `UpdateStatement<users::table, diesel::query_builder::where_clause::NoWhereClause>` to implement `QueryFragment<_>`
    = note: required for `UpdateStatement<users::table, diesel::query_builder::where_clause::NoWhereClause>` to implement `ExecuteDsl<_, _>`
->>>>>>> 8afb1bb4
 note: required by a bound in `diesel::RunQueryDsl::execute`
   --> $DIESEL/src/query_dsl/mod.rs
    |
