--- conflicted
+++ resolved
@@ -38,29 +38,13 @@
     |
  LL | / table! {
  LL | |     posts {
-<<<<<<< HEAD
- LL | |         id -> Integer,
- LL | |         title -> VarChar,
- LL | |     }
- LL | | }
-    | |_^
-=======
     | |_________^
->>>>>>> eff24542
 note: `users::table` is defined in module `crate::users` of the current crate
    --> tests/fail/pg_upsert_do_update_requires_valid_update.rs:6:1
     |
   LL | / table! {
   LL | |     users {
-<<<<<<< HEAD
-  LL | |         id -> Integer,
-  LL | |         name -> VarChar,
- LL | |     }
- LL | | }
-    | |_^
-=======
     | |_________^
->>>>>>> eff24542
 note: the method call chain might not have had the expected associated types
    --> tests/fail/pg_upsert_do_update_requires_valid_update.rs:52:27
     |
@@ -121,15 +105,7 @@
    |
  LL | / table! {
  LL | |     users {
-<<<<<<< HEAD
- LL | |         id -> Integer,
- LL | |         name -> VarChar,
-LL | |     }
-LL | | }
-   | |_^
-=======
    | |_________^
->>>>>>> eff24542
    = note: required for `Eq<name, Excluded<title>>` to implement `AsChangeset`
 
       = note: this error originates in the macro `table` (in Nightly builds, run with -Z macro-backtrace for more info)
@@ -146,15 +122,8 @@
              `&'__expr BigDecimal` implements `AsExpression<diesel::sql_types::Numeric>`
              `&'__expr Cents` implements `AsExpression<Money>`
              `&'__expr Cents` implements `AsExpression<Nullable<Money>>`
-<<<<<<< HEAD
-             `&'__expr MigrationVersion<'a>` implements `AsExpression<Nullable<diesel::sql_types::Text>>`
-             `&'__expr MigrationVersion<'a>` implements `AsExpression<diesel::sql_types::Text>`
-             `&'__expr MysqlTime` implements `AsExpression<Datetime>`
-             `&'__expr MysqlTime` implements `AsExpression<Nullable<Datetime>>`
-=======
              `&'__expr JsonValidFlag` implements `AsExpression<JsonValidFlags>`
              `&'__expr JsonValidFlag` implements `AsExpression<Nullable<JsonValidFlags>>`
              `&'__expr MigrationVersion<'a>` implements `AsExpression<Nullable<diesel::sql_types::Text>>`
              `&'__expr MigrationVersion<'a>` implements `AsExpression<diesel::sql_types::Text>`
->>>>>>> eff24542
            and N others