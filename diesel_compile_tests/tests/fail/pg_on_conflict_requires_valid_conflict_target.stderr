--- conflicted
+++ resolved
@@ -9,10 +9,6 @@
 note: expected this to be `users::table`
    --> tests/fail/pg_on_conflict_requires_valid_conflict_target.rs:12:1
     |
-<<<<<<< HEAD
- LL |         id -> Integer,
-    |         ^^
-=======
  LL | / table! {
  LL | |     posts {
  LL | |         id -> Integer,
@@ -20,36 +16,19 @@
  LL | |     }
  LL | | }
     | |_^
->>>>>>> eff24542
     = note: `posts::table` and `users::table` have similar names, but are actually distinct types
 note: `posts::table` is defined in module `crate::posts` of the current crate
    --> tests/fail/pg_on_conflict_requires_valid_conflict_target.rs:12:1
     |
  LL | / table! {
  LL | |     posts {
-<<<<<<< HEAD
- LL | |         id -> Integer,
- LL | |         title -> VarChar,
- LL | |     }
- LL | | }
-    | |_^
-=======
     | |_________^
->>>>>>> eff24542
 note: `users::table` is defined in module `crate::users` of the current crate
    --> tests/fail/pg_on_conflict_requires_valid_conflict_target.rs:5:1
     |
   LL | / table! {
   LL | |     users {
-<<<<<<< HEAD
-  LL | |         id -> Integer,
-  LL | |         name -> VarChar,
-  LL | |     }
- LL | | }
-    | |_^
-=======
     | |_________^
->>>>>>> eff24542
 note: required by a bound in `upsert::on_conflict_extension::<impl InsertStatement<T, U, Op, Ret>>::on_conflict`
    --> DIESEL/diesel/diesel/src/upsert/on_conflict_extension.rs
     |
