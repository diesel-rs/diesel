error[E0271]: type mismatch resolving `<SelectStatement<..., ...> as Query>::SqlType == (..., ..., ...)`
    --> tests/fail/insert_from_select_requires_valid_column_list.rs:57:18
     |
  LL |         .execute(&mut conn)
     |          ------- ^^^^^^^^^ expected a tuple with 3 elements, found one with 2 elements
     |          |
     |          required by a bound introduced by this call
     |
     = note: expected tuple `(diesel::sql_types::Integer, diesel::sql_types::Text, diesel::sql_types::Nullable<diesel::sql_types::Text>)`
                found tuple `(diesel::sql_types::Text, diesel::sql_types::Nullable<diesel::sql_types::Text>)`
     = note: required for `InsertFromSelect<SelectStatement<FromClause<table>, ...>, ...>` to implement `QueryFragment<_>`
     = note: 1 redundant requirement hidden
     = note: required for `InsertStatement<table, InsertFromSelect<..., ...>>` to implement `QueryFragment<_>`
     = note: required for `InsertStatement<table, InsertFromSelect<..., ...>>` to implement `ExecuteDsl<_, _>`
note: required by a bound in `diesel::RunQueryDsl::execute`
    --> DIESEL/diesel/diesel/src/query_dsl/mod.rs
     |
LL |     fn execute(self, conn: &mut Conn) -> QueryResult<usize>
     |        ------- required by a bound in this associated function
...
LL |         Self: methods::ExecuteDsl<Conn>,
     |               ^^^^^^^^^^^^^^^^^^^^^^^^^ required by this bound in `RunQueryDsl::execute`
  
     
error[E0271]: type mismatch resolving `<post_id as ColumnList>::Table == table`
   --> tests/fail/insert_from_select_requires_valid_column_list.rs:65:23
    |
 LL |         .into_columns(comments::post_id);
    |          ------------ ^^^^^^^^^^^^^^^^^ expected `posts::table`, found `comments::table`
    |          |
    |          required by a bound introduced by this call
    |
    = note: `comments::table` and `posts::table` have similar names, but are actually distinct types
note: `comments::table` is defined in module `crate::comments` of the current crate
   --> tests/fail/insert_from_select_requires_valid_column_list.rs:22:1
    |
 LL | / table! {
 LL | |     comments (post_id) {
<<<<<<< HEAD
 LL | |         post_id -> Integer,
 LL | |         body -> Nullable<Text>,
 LL | |     }
 LL | | }
    | |_^
=======
    | |____________^
>>>>>>> eff24542
note: `posts::table` is defined in module `crate::posts` of the current crate
   --> tests/fail/insert_from_select_requires_valid_column_list.rs:14:1
    |
 LL | / table! {
 LL | |     posts (user_id) {
<<<<<<< HEAD
 LL | |         user_id -> Integer,
 LL | |         title -> Text,
...   |
 LL | | }
    | |_^
=======
    | |_________^
>>>>>>> eff24542
note: required by a bound in `InsertStatement::<T, diesel::query_builder::insert_statement::insert_from_select::InsertFromSelect<U, C>, Op, Ret>::into_columns`
   --> DIESEL/diesel/diesel/src/query_builder/insert_statement/mod.rs
    |
LL |     pub fn into_columns<C2>(
    |            ------------ required by a bound in this associated function
...
LL |         C2: ColumnList<Table = T> + Expression,
    |                        ^^^^^^^^^ required by this bound in `InsertStatement::<T, InsertFromSelect<U, C>, Op, Ret>::into_columns`
    = note: this error originates in the macro `table` (in Nightly builds, run with -Z macro-backtrace for more info)

error[E0271]: type mismatch resolving `<title as Expression>::SqlType == Integer`
  --> tests/fail/insert_from_select_requires_valid_column_list.rs:69:41
   |
LL |     users.select(id).insert_into(posts).into_columns(title);
   |                                         ^^^^^^^^^^^^ type mismatch resolving `<title as Expression>::SqlType == Integer`
   |
note: expected this to be `diesel::sql_types::Integer`
  --> tests/fail/insert_from_select_requires_valid_column_list.rs:17:18
   |
LL |         title -> Text,
   |                  ^^^^

error[E0277]: the trait bound `(post_id, title): ColumnList` is not satisfied
   --> tests/fail/insert_from_select_requires_valid_column_list.rs:76:23
    |
 LL |         .into_columns((comments::post_id, title));
    |          ------------ ^^^^^^^^^^^^^^^^^^^^^^^^^^ unsatisfied trait bound
    |          |
    |          required by a bound introduced by this call
    |
    = help: the trait `diesel::query_builder::insert_statement::column_list::ColumnList` is not implemented for `(comments::columns::post_id, posts::columns::title)`
    = help: the following other types implement trait `diesel::query_builder::insert_statement::column_list::ColumnList`:
              (T, T1)
              (T, T1, T2)
              (T, T1, T2, T3)
              (T, T1, T2, T3, T4)
              (T, T1, T2, T3, T4, T5)
              (T, T1, T2, T3, T4, T5, T6)
              (T, T1, T2, T3, T4, T5, T6, T7)
              (T, T1, T2, T3, T4, T5, T6, T7, T8)
            and N others
note: required by a bound in `InsertStatement::<T, diesel::query_builder::insert_statement::insert_from_select::InsertFromSelect<U, C>, Op, Ret>::into_columns`
   --> DIESEL/diesel/diesel/src/query_builder/insert_statement/mod.rs
    |
LL |     pub fn into_columns<C2>(
    |            ------------ required by a bound in this associated function
...
LL |         C2: ColumnList<Table = T> + Expression,
    |             ^^^^^^^^^^^^^^^^^^^^^ required by this bound in `InsertStatement::<T, InsertFromSelect<U, C>, Op, Ret>::into_columns`
 
    
error[E0271]: type mismatch resolving `<post_id as ColumnList>::Table == table`
   --> tests/fail/insert_from_select_requires_valid_column_list.rs:83:23
    |
 LL |         .into_columns((comments::post_id, comments::body));
    |          ------------ ^^^^^^^^^^^^^^^^^^^^^^^^^^^^^^^^^^^ expected `posts::table`, found `comments::table`
    |          |
    |          required by a bound introduced by this call
    |
    = note: `comments::table` and `posts::table` have similar names, but are actually distinct types
note: `comments::table` is defined in module `crate::comments` of the current crate
   --> tests/fail/insert_from_select_requires_valid_column_list.rs:22:1
    |
 LL | / table! {
 LL | |     comments (post_id) {
<<<<<<< HEAD
 LL | |         post_id -> Integer,
 LL | |         body -> Nullable<Text>,
 LL | |     }
 LL | | }
    | |_^
=======
    | |____________^
>>>>>>> eff24542
note: `posts::table` is defined in module `crate::posts` of the current crate
   --> tests/fail/insert_from_select_requires_valid_column_list.rs:14:1
    |
 LL | / table! {
 LL | |     posts (user_id) {
<<<<<<< HEAD
 LL | |         user_id -> Integer,
 LL | |         title -> Text,
...   |
 LL | | }
    | |_^
=======
    | |_________^
>>>>>>> eff24542
    = note: required for `(comments::columns::post_id, comments::columns::body)` to implement `diesel::query_builder::insert_statement::column_list::ColumnList`
note: required by a bound in `InsertStatement::<T, diesel::query_builder::insert_statement::insert_from_select::InsertFromSelect<U, C>, Op, Ret>::into_columns`
   --> DIESEL/diesel/diesel/src/query_builder/insert_statement/mod.rs
    |
LL |     pub fn into_columns<C2>(
    |            ------------ required by a bound in this associated function
...
LL |         C2: ColumnList<Table = T> + Expression,
    |                        ^^^^^^^^^ required by this bound in `InsertStatement::<T, InsertFromSelect<U, C>, Op, Ret>::into_columns`
    = note: this error originates in the macro `table` (in Nightly builds, run with -Z macro-backtrace for more info)

error[E0271]: type mismatch resolving `<body as ColumnList>::Table == table`
   --> tests/fail/insert_from_select_requires_valid_column_list.rs:83:23
    |
 LL |         .into_columns((comments::post_id, comments::body));
    |          ------------ ^^^^^^^^^^^^^^^^^^^^^^^^^^^^^^^^^^^ expected `posts::table`, found `comments::table`
    |          |
    |          required by a bound introduced by this call
    |
    = note: `comments::table` and `posts::table` have similar names, but are actually distinct types
note: `comments::table` is defined in module `crate::comments` of the current crate
   --> tests/fail/insert_from_select_requires_valid_column_list.rs:22:1
    |
 LL | / table! {
 LL | |     comments (post_id) {
<<<<<<< HEAD
 LL | |         post_id -> Integer,
 LL | |         body -> Nullable<Text>,
 LL | |     }
 LL | | }
    | |_^
=======
    | |____________^
>>>>>>> eff24542
note: `posts::table` is defined in module `crate::posts` of the current crate
   --> tests/fail/insert_from_select_requires_valid_column_list.rs:14:1
    |
 LL | / table! {
 LL | |     posts (user_id) {
<<<<<<< HEAD
 LL | |         user_id -> Integer,
 LL | |         title -> Text,
...   |
 LL | | }
    | |_^
=======
    | |_________^
>>>>>>> eff24542
    = note: required for `(comments::columns::post_id, comments::columns::body)` to implement `diesel::query_builder::insert_statement::column_list::ColumnList`
note: required by a bound in `InsertStatement::<T, diesel::query_builder::insert_statement::insert_from_select::InsertFromSelect<U, C>, Op, Ret>::into_columns`
   --> DIESEL/diesel/diesel/src/query_builder/insert_statement/mod.rs
    |
LL |     pub fn into_columns<C2>(
    |            ------------ required by a bound in this associated function
...
LL |         C2: ColumnList<Table = T> + Expression,
    |                        ^^^^^^^^^ required by this bound in `InsertStatement::<T, InsertFromSelect<U, C>, Op, Ret>::into_columns`
    = note: this error originates in the macro `table` (in Nightly builds, run with -Z macro-backtrace for more info)

error[E0271]: type mismatch resolving `<(user_id, body) as Expression>::SqlType == (Integer, Text)`
  --> tests/fail/insert_from_select_requires_valid_column_list.rs:91:10
   |
LL |         .into_columns((user_id, body));
   |          ^^^^^^^^^^^^ expected `(Integer, Text)`, found `(Integer, Nullable<Text>)`
   |
   = note: expected tuple `(diesel::sql_types::Integer, diesel::sql_types::Text)`
              found tuple `(diesel::sql_types::Integer, diesel::sql_types::Nullable<diesel::sql_types::Text>)`

error[E0271]: type mismatch resolving `<(title, body) as Expression>::SqlType == (Integer, Text)`
  --> tests/fail/insert_from_select_requires_valid_column_list.rs:98:10
   |
LL |         .into_columns((title, body));
   |          ^^^^^^^^^^^^ expected `(Integer, Text)`, found `(Text, Nullable<Text>)`
   |
   = note: expected tuple `(diesel::sql_types::Integer, diesel::sql_types::Text)`
              found tuple `(diesel::sql_types::Text, diesel::sql_types::Nullable<diesel::sql_types::Text>)`<|MERGE_RESOLUTION|>--- conflicted
+++ resolved
@@ -36,29 +36,13 @@
     |
  LL | / table! {
  LL | |     comments (post_id) {
-<<<<<<< HEAD
- LL | |         post_id -> Integer,
- LL | |         body -> Nullable<Text>,
- LL | |     }
- LL | | }
-    | |_^
-=======
     | |____________^
->>>>>>> eff24542
 note: `posts::table` is defined in module `crate::posts` of the current crate
    --> tests/fail/insert_from_select_requires_valid_column_list.rs:14:1
     |
  LL | / table! {
  LL | |     posts (user_id) {
-<<<<<<< HEAD
- LL | |         user_id -> Integer,
- LL | |         title -> Text,
-...   |
- LL | | }
-    | |_^
-=======
     | |_________^
->>>>>>> eff24542
 note: required by a bound in `InsertStatement::<T, diesel::query_builder::insert_statement::insert_from_select::InsertFromSelect<U, C>, Op, Ret>::into_columns`
    --> DIESEL/diesel/diesel/src/query_builder/insert_statement/mod.rs
     |
@@ -124,29 +108,13 @@
     |
  LL | / table! {
  LL | |     comments (post_id) {
-<<<<<<< HEAD
- LL | |         post_id -> Integer,
- LL | |         body -> Nullable<Text>,
- LL | |     }
- LL | | }
-    | |_^
-=======
     | |____________^
->>>>>>> eff24542
 note: `posts::table` is defined in module `crate::posts` of the current crate
    --> tests/fail/insert_from_select_requires_valid_column_list.rs:14:1
     |
  LL | / table! {
  LL | |     posts (user_id) {
-<<<<<<< HEAD
- LL | |         user_id -> Integer,
- LL | |         title -> Text,
-...   |
- LL | | }
-    | |_^
-=======
     | |_________^
->>>>>>> eff24542
     = note: required for `(comments::columns::post_id, comments::columns::body)` to implement `diesel::query_builder::insert_statement::column_list::ColumnList`
 note: required by a bound in `InsertStatement::<T, diesel::query_builder::insert_statement::insert_from_select::InsertFromSelect<U, C>, Op, Ret>::into_columns`
    --> DIESEL/diesel/diesel/src/query_builder/insert_statement/mod.rs
@@ -172,29 +140,13 @@
     |
  LL | / table! {
  LL | |     comments (post_id) {
-<<<<<<< HEAD
- LL | |         post_id -> Integer,
- LL | |         body -> Nullable<Text>,
- LL | |     }
- LL | | }
-    | |_^
-=======
     | |____________^
->>>>>>> eff24542
 note: `posts::table` is defined in module `crate::posts` of the current crate
    --> tests/fail/insert_from_select_requires_valid_column_list.rs:14:1
     |
  LL | / table! {
  LL | |     posts (user_id) {
-<<<<<<< HEAD
- LL | |         user_id -> Integer,
- LL | |         title -> Text,
-...   |
- LL | | }
-    | |_^
-=======
     | |_________^
->>>>>>> eff24542
     = note: required for `(comments::columns::post_id, comments::columns::body)` to implement `diesel::query_builder::insert_statement::column_list::ColumnList`
 note: required by a bound in `InsertStatement::<T, diesel::query_builder::insert_statement::insert_from_select::InsertFromSelect<U, C>, Op, Ret>::into_columns`
    --> DIESEL/diesel/diesel/src/query_builder/insert_statement/mod.rs
