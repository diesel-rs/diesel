error[E0271]: type mismatch resolving `<id as Column>::Table == table`
   --> tests/fail/insert_cannot_reference_columns_from_other_table.rs:21:39
    |
 LL |     insert_into(users::table).values(&posts::id.eq(1));
    |                               ------  ^^^^^^^^^^^^^^^ type mismatch resolving `<id as Column>::Table == table`
    |                               |
    |                               required by a bound introduced by this call
    |
note: expected this to be `users::table`
   --> tests/fail/insert_cannot_reference_columns_from_other_table.rs:12:1
    |
<<<<<<< HEAD
 LL |         id -> Integer,
    |         ^^
=======
 LL | / table! {
 LL | |     posts {
 LL | |         id -> Integer,
 LL | |     }
 LL | | }
    | |_^
>>>>>>> eff24542
    = note: `posts::table` and `users::table` have similar names, but are actually distinct types
note: `posts::table` is defined in module `crate::posts` of the current crate
   --> tests/fail/insert_cannot_reference_columns_from_other_table.rs:12:1
    |
 LL | / table! {
 LL | |     posts {
<<<<<<< HEAD
 LL | |         id -> Integer,
 LL | |     }
 LL | | }
    | |_^
=======
    | |_________^
>>>>>>> eff24542
note: `users::table` is defined in module `crate::users` of the current crate
   --> tests/fail/insert_cannot_reference_columns_from_other_table.rs:6:1
    |
  LL | / table! {
  LL | |     users {
<<<<<<< HEAD
  LL | |         id -> Integer,
  LL | |     }
 LL | | }
    | |_^
=======
    | |_________^
>>>>>>> eff24542
    = note: required for `&Eq<id, Bound<Integer, i32>>` to implement `diesel::Insertable<users::table>`
    = note: 1 redundant requirement hidden
    = note: required for `&Grouped<Eq<id, Bound<Integer, i32>>>` to implement `diesel::Insertable<users::table>`
note: required by a bound in `IncompleteInsertStatement::<T, Op>::values`
   --> DIESEL/diesel/diesel/src/query_builder/insert_statement/mod.rs
    |
LL |     pub fn values<U>(self, records: U) -> InsertStatement<T, U::Values, Op>
    |            ------ required by a bound in this associated function
LL |     where
LL |         U: Insertable<T>,
    |            ^^^^^^^^^^^^^ required by this bound in `IncompleteInsertStatement::<T, Op>::values`
 
        = note: this error originates in the macro `table` (in Nightly builds, run with -Z macro-backtrace for more info)

error[E0271]: type mismatch resolving `<&... as Insertable<...>>::Values == ValuesClause<..., ...>`
  --> tests/fail/insert_cannot_reference_columns_from_other_table.rs:24:31
   |
LL |     insert_into(users::table).values(&(posts::id.eq(1), users::id.eq(2)));
   |                               ^^^^^^ expected `users::table`, found `posts::table`
   |
   = note: `posts::table` and `users::table` have similar names, but are actually distinct types
note: `posts::table` is defined in module `crate::posts` of the current crate
  --> tests/fail/insert_cannot_reference_columns_from_other_table.rs:12:1
   |
LL | / table! {
LL | |     posts {
   | |_________^
note: `users::table` is defined in module `crate::users` of the current crate
  --> tests/fail/insert_cannot_reference_columns_from_other_table.rs:6:1
   |
 LL | / table! {
 LL | |     users {
<<<<<<< HEAD
 LL | |         id -> Integer,
 LL | |     }
LL | | }
   | |_^
=======
   | |_________^
>>>>>>> eff24542
   = note: required for `(&Grouped<Eq<id, Bound<Integer, i32>>>, &Grouped<Eq<id, ...>>)` to implement `diesel::Insertable<users::table>`

      = note: this error originates in the macro `table` (in Nightly builds, run with -Z macro-backtrace for more info)

error[E0271]: type mismatch resolving `<&... as Insertable<...>>::Values == ValuesClause<..., ...>`
   --> tests/fail/insert_cannot_reference_columns_from_other_table.rs:24:39
    |
 LL |     insert_into(users::table).values(&(posts::id.eq(1), users::id.eq(2)));
    |                               ------  ^^^^^^^^^^^^^^^^^^^^^^^^^^^^^^^^^^ expected `users::table`, found `posts::table`
    |                               |
    |                               required by a bound introduced by this call
    |
    = note: `posts::table` and `users::table` have similar names, but are actually distinct types
note: `posts::table` is defined in module `crate::posts` of the current crate
   --> tests/fail/insert_cannot_reference_columns_from_other_table.rs:12:1
    |
 LL | / table! {
 LL | |     posts {
<<<<<<< HEAD
 LL | |         id -> Integer,
 LL | |     }
 LL | | }
    | |_^
=======
    | |_________^
>>>>>>> eff24542
note: `users::table` is defined in module `crate::users` of the current crate
   --> tests/fail/insert_cannot_reference_columns_from_other_table.rs:6:1
    |
  LL | / table! {
  LL | |     users {
<<<<<<< HEAD
  LL | |         id -> Integer,
  LL | |     }
 LL | | }
    | |_^
=======
    | |_________^
>>>>>>> eff24542
    = note: required for `(&Grouped<Eq<id, Bound<Integer, i32>>>, &Grouped<Eq<id, ...>>)` to implement `diesel::Insertable<users::table>`
    = note: 1 redundant requirement hidden
    = note: required for `&(Grouped<Eq<id, Bound<Integer, i32>>>, Grouped<Eq<id, ...>>)` to implement `diesel::Insertable<users::table>`
note: required by a bound in `IncompleteInsertStatement::<T, Op>::values`
   --> DIESEL/diesel/diesel/src/query_builder/insert_statement/mod.rs
    |
LL |     pub fn values<U>(self, records: U) -> InsertStatement<T, U::Values, Op>
    |            ------ required by a bound in this associated function
LL |     where
LL |         U: Insertable<T>,
    |            ^^^^^^^^^^^^^ required by this bound in `IncompleteInsertStatement::<T, Op>::values`
 
        = note: this error originates in the macro `table` (in Nightly builds, run with -Z macro-backtrace for more info)

error[E0271]: type mismatch resolving `<id as Column>::Table == table`
   --> tests/fail/insert_cannot_reference_columns_from_other_table.rs:24:39
    |
 LL |     insert_into(users::table).values(&(posts::id.eq(1), users::id.eq(2)));
    |                               ------  ^^^^^^^^^^^^^^^^^^^^^^^^^^^^^^^^^^ type mismatch resolving `<id as Column>::Table == table`
    |                               |
    |                               required by a bound introduced by this call
    |
note: expected this to be `users::table`
   --> tests/fail/insert_cannot_reference_columns_from_other_table.rs:12:1
    |
<<<<<<< HEAD
 LL |         id -> Integer,
    |         ^^
=======
 LL | / table! {
 LL | |     posts {
 LL | |         id -> Integer,
 LL | |     }
 LL | | }
    | |_^
>>>>>>> eff24542
    = note: `posts::table` and `users::table` have similar names, but are actually distinct types
note: `posts::table` is defined in module `crate::posts` of the current crate
   --> tests/fail/insert_cannot_reference_columns_from_other_table.rs:12:1
    |
 LL | / table! {
 LL | |     posts {
<<<<<<< HEAD
 LL | |         id -> Integer,
 LL | |     }
 LL | | }
    | |_^
=======
    | |_________^
>>>>>>> eff24542
note: `users::table` is defined in module `crate::users` of the current crate
   --> tests/fail/insert_cannot_reference_columns_from_other_table.rs:6:1
    |
  LL | / table! {
  LL | |     users {
<<<<<<< HEAD
  LL | |         id -> Integer,
  LL | |     }
 LL | | }
    | |_^
=======
    | |_________^
>>>>>>> eff24542
    = note: required for `&Eq<id, Bound<Integer, i32>>` to implement `diesel::Insertable<users::table>`
    = note: 3 redundant requirements hidden
    = note: required for `&(Grouped<Eq<id, Bound<Integer, i32>>>, Grouped<Eq<id, ...>>)` to implement `diesel::Insertable<users::table>`
note: required by a bound in `IncompleteInsertStatement::<T, Op>::values`
   --> DIESEL/diesel/diesel/src/query_builder/insert_statement/mod.rs
    |
LL |     pub fn values<U>(self, records: U) -> InsertStatement<T, U::Values, Op>
    |            ------ required by a bound in this associated function
LL |     where
LL |         U: Insertable<T>,
    |            ^^^^^^^^^^^^^ required by this bound in `IncompleteInsertStatement::<T, Op>::values`
 
        = note: this error originates in the macro `table` (in Nightly builds, run with -Z macro-backtrace for more info)
For more information about this error, try `rustc --explain E0271`.<|MERGE_RESOLUTION|>--- conflicted
+++ resolved
@@ -9,44 +9,25 @@
 note: expected this to be `users::table`
    --> tests/fail/insert_cannot_reference_columns_from_other_table.rs:12:1
     |
-<<<<<<< HEAD
- LL |         id -> Integer,
-    |         ^^
-=======
  LL | / table! {
  LL | |     posts {
  LL | |         id -> Integer,
  LL | |     }
  LL | | }
     | |_^
->>>>>>> eff24542
     = note: `posts::table` and `users::table` have similar names, but are actually distinct types
 note: `posts::table` is defined in module `crate::posts` of the current crate
    --> tests/fail/insert_cannot_reference_columns_from_other_table.rs:12:1
     |
  LL | / table! {
  LL | |     posts {
-<<<<<<< HEAD
- LL | |         id -> Integer,
- LL | |     }
- LL | | }
-    | |_^
-=======
     | |_________^
->>>>>>> eff24542
 note: `users::table` is defined in module `crate::users` of the current crate
    --> tests/fail/insert_cannot_reference_columns_from_other_table.rs:6:1
     |
   LL | / table! {
   LL | |     users {
-<<<<<<< HEAD
-  LL | |         id -> Integer,
-  LL | |     }
- LL | | }
-    | |_^
-=======
     | |_________^
->>>>>>> eff24542
     = note: required for `&Eq<id, Bound<Integer, i32>>` to implement `diesel::Insertable<users::table>`
     = note: 1 redundant requirement hidden
     = note: required for `&Grouped<Eq<id, Bound<Integer, i32>>>` to implement `diesel::Insertable<users::table>`
@@ -79,14 +60,7 @@
    |
  LL | / table! {
  LL | |     users {
-<<<<<<< HEAD
- LL | |         id -> Integer,
- LL | |     }
-LL | | }
-   | |_^
-=======
    | |_________^
->>>>>>> eff24542
    = note: required for `(&Grouped<Eq<id, Bound<Integer, i32>>>, &Grouped<Eq<id, ...>>)` to implement `diesel::Insertable<users::table>`
 
       = note: this error originates in the macro `table` (in Nightly builds, run with -Z macro-backtrace for more info)
@@ -105,27 +79,13 @@
     |
  LL | / table! {
  LL | |     posts {
-<<<<<<< HEAD
- LL | |         id -> Integer,
- LL | |     }
- LL | | }
-    | |_^
-=======
     | |_________^
->>>>>>> eff24542
 note: `users::table` is defined in module `crate::users` of the current crate
    --> tests/fail/insert_cannot_reference_columns_from_other_table.rs:6:1
     |
   LL | / table! {
   LL | |     users {
-<<<<<<< HEAD
-  LL | |         id -> Integer,
-  LL | |     }
- LL | | }
-    | |_^
-=======
     | |_________^
->>>>>>> eff24542
     = note: required for `(&Grouped<Eq<id, Bound<Integer, i32>>>, &Grouped<Eq<id, ...>>)` to implement `diesel::Insertable<users::table>`
     = note: 1 redundant requirement hidden
     = note: required for `&(Grouped<Eq<id, Bound<Integer, i32>>>, Grouped<Eq<id, ...>>)` to implement `diesel::Insertable<users::table>`
@@ -151,44 +111,25 @@
 note: expected this to be `users::table`
    --> tests/fail/insert_cannot_reference_columns_from_other_table.rs:12:1
     |
-<<<<<<< HEAD
- LL |         id -> Integer,
-    |         ^^
-=======
  LL | / table! {
  LL | |     posts {
  LL | |         id -> Integer,
  LL | |     }
  LL | | }
     | |_^
->>>>>>> eff24542
     = note: `posts::table` and `users::table` have similar names, but are actually distinct types
 note: `posts::table` is defined in module `crate::posts` of the current crate
    --> tests/fail/insert_cannot_reference_columns_from_other_table.rs:12:1
     |
  LL | / table! {
  LL | |     posts {
-<<<<<<< HEAD
- LL | |         id -> Integer,
- LL | |     }
- LL | | }
-    | |_^
-=======
     | |_________^
->>>>>>> eff24542
 note: `users::table` is defined in module `crate::users` of the current crate
    --> tests/fail/insert_cannot_reference_columns_from_other_table.rs:6:1
     |
   LL | / table! {
   LL | |     users {
-<<<<<<< HEAD
-  LL | |         id -> Integer,
-  LL | |     }
- LL | | }
-    | |_^
-=======
     | |_________^
->>>>>>> eff24542
     = note: required for `&Eq<id, Bound<Integer, i32>>` to implement `diesel::Insertable<users::table>`
     = note: 3 redundant requirements hidden
     = note: required for `&(Grouped<Eq<id, Bound<Integer, i32>>>, Grouped<Eq<id, ...>>)` to implement `diesel::Insertable<users::table>`
