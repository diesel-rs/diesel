--- conflicted
+++ resolved
@@ -11,15 +11,7 @@
     |
   LL | / table! {
   LL | |     users {
-<<<<<<< HEAD
-  LL | |         id -> Integer,
-  LL | |         name -> VarChar,
-  LL | |     }
- LL | | }
-    | |_^
-=======
     | |_________^
->>>>>>> eff24542
     = note: joining tables directly either requires a `diesel::joinable!` definition or calling `JoinOnDsl::on` to manually specify the `ON` clause of the join`
     = help: the following other types implement trait `JoinTo<T>`:
               `users::table` implements `JoinTo<Alias<S>>`
@@ -53,15 +45,7 @@
     |
   LL | / table! {
   LL | |     users {
-<<<<<<< HEAD
-  LL | |         id -> Integer,
-  LL | |         name -> VarChar,
-  LL | |     }
- LL | | }
-    | |_^
-=======
     | |_________^
->>>>>>> eff24542
     = note: joining tables directly either requires a `diesel::joinable!` definition or calling `JoinOnDsl::on` to manually specify the `ON` clause of the join`
     = help: the following other types implement trait `JoinTo<T>`:
               `users::table` implements `JoinTo<Alias<S>>`
@@ -93,15 +77,7 @@
    |
 LL | / table! {
 LL | |     posts {
-<<<<<<< HEAD
-LL | |         id -> Integer,
-LL | |         title -> VarChar,
-LL | |     }
-LL | | }
-   | |_^
-=======
    | |_________^
->>>>>>> eff24542
    = note: joining tables directly either requires a `diesel::joinable!` definition or calling `JoinOnDsl::on` to manually specify the `ON` clause of the join`
    = help: the following other types implement trait `JoinTo<T>`:
              `posts::table` implements `JoinTo<Alias<S>>`
