--- conflicted
+++ resolved
@@ -135,17 +135,10 @@
              `&'__expr BigDecimal` implements `AsExpression<diesel::sql_types::Numeric>`
              `&'__expr Cents` implements `AsExpression<Money>`
              `&'__expr Cents` implements `AsExpression<Nullable<Money>>`
-<<<<<<< HEAD
-             `&'__expr MigrationVersion<'a>` implements `AsExpression<Nullable<diesel::sql_types::Text>>`
-             `&'__expr MigrationVersion<'a>` implements `AsExpression<diesel::sql_types::Text>`
-             `&'__expr MysqlTime` implements `AsExpression<Datetime>`
-             `&'__expr MysqlTime` implements `AsExpression<Nullable<Datetime>>`
-=======
              `&'__expr JsonValidFlag` implements `AsExpression<JsonValidFlags>`
              `&'__expr JsonValidFlag` implements `AsExpression<Nullable<JsonValidFlags>>`
              `&'__expr MigrationVersion<'a>` implements `AsExpression<Nullable<diesel::sql_types::Text>>`
              `&'__expr MigrationVersion<'a>` implements `AsExpression<diesel::sql_types::Text>`
->>>>>>> eff24542
            and N others
 note: required by a bound in `lower`
   --> tests/fail/right_side_of_left_join_requires_nullable.rs:33:1
@@ -169,17 +162,10 @@
              `&'__expr BigDecimal` implements `AsExpression<diesel::sql_types::Numeric>`
              `&'__expr Cents` implements `AsExpression<Money>`
              `&'__expr Cents` implements `AsExpression<Nullable<Money>>`
-<<<<<<< HEAD
-             `&'__expr MigrationVersion<'a>` implements `AsExpression<Nullable<diesel::sql_types::Text>>`
-             `&'__expr MigrationVersion<'a>` implements `AsExpression<diesel::sql_types::Text>`
-             `&'__expr MysqlTime` implements `AsExpression<Datetime>`
-             `&'__expr MysqlTime` implements `AsExpression<Nullable<Datetime>>`
-=======
              `&'__expr JsonValidFlag` implements `AsExpression<JsonValidFlags>`
              `&'__expr JsonValidFlag` implements `AsExpression<Nullable<JsonValidFlags>>`
              `&'__expr MigrationVersion<'a>` implements `AsExpression<Nullable<diesel::sql_types::Text>>`
              `&'__expr MigrationVersion<'a>` implements `AsExpression<diesel::sql_types::Text>`
->>>>>>> eff24542
            and N others
 
    
@@ -320,17 +306,10 @@
              `&'__expr BigDecimal` implements `AsExpression<diesel::sql_types::Numeric>`
              `&'__expr Cents` implements `AsExpression<Money>`
              `&'__expr Cents` implements `AsExpression<Nullable<Money>>`
-<<<<<<< HEAD
-             `&'__expr MigrationVersion<'a>` implements `AsExpression<Nullable<diesel::sql_types::Text>>`
-             `&'__expr MigrationVersion<'a>` implements `AsExpression<diesel::sql_types::Text>`
-             `&'__expr MysqlTime` implements `AsExpression<Datetime>`
-             `&'__expr MysqlTime` implements `AsExpression<Nullable<Datetime>>`
-=======
              `&'__expr JsonValidFlag` implements `AsExpression<JsonValidFlags>`
              `&'__expr JsonValidFlag` implements `AsExpression<Nullable<JsonValidFlags>>`
              `&'__expr MigrationVersion<'a>` implements `AsExpression<Nullable<diesel::sql_types::Text>>`
              `&'__expr MigrationVersion<'a>` implements `AsExpression<diesel::sql_types::Text>`
->>>>>>> eff24542
            and N others
 note: required by a bound in `lower`
   --> tests/fail/right_side_of_left_join_requires_nullable.rs:33:1
@@ -354,17 +333,10 @@
              `&'__expr BigDecimal` implements `AsExpression<diesel::sql_types::Numeric>`
              `&'__expr Cents` implements `AsExpression<Money>`
              `&'__expr Cents` implements `AsExpression<Nullable<Money>>`
-<<<<<<< HEAD
-             `&'__expr MigrationVersion<'a>` implements `AsExpression<Nullable<diesel::sql_types::Text>>`
-             `&'__expr MigrationVersion<'a>` implements `AsExpression<diesel::sql_types::Text>`
-             `&'__expr MysqlTime` implements `AsExpression<Datetime>`
-             `&'__expr MysqlTime` implements `AsExpression<Nullable<Datetime>>`
-=======
              `&'__expr JsonValidFlag` implements `AsExpression<JsonValidFlags>`
              `&'__expr JsonValidFlag` implements `AsExpression<Nullable<JsonValidFlags>>`
              `&'__expr MigrationVersion<'a>` implements `AsExpression<Nullable<diesel::sql_types::Text>>`
              `&'__expr MigrationVersion<'a>` implements `AsExpression<diesel::sql_types::Text>`
->>>>>>> eff24542
            and N others
 
    
@@ -505,17 +477,10 @@
               `&'__expr BigDecimal` implements `AsExpression<diesel::sql_types::Numeric>`
               `&'__expr Cents` implements `AsExpression<Money>`
               `&'__expr Cents` implements `AsExpression<Nullable<Money>>`
-<<<<<<< HEAD
-              `&'__expr MigrationVersion<'a>` implements `AsExpression<Nullable<diesel::sql_types::Text>>`
-              `&'__expr MigrationVersion<'a>` implements `AsExpression<diesel::sql_types::Text>`
-              `&'__expr MysqlTime` implements `AsExpression<Datetime>`
-              `&'__expr MysqlTime` implements `AsExpression<Nullable<Datetime>>`
-=======
               `&'__expr JsonValidFlag` implements `AsExpression<JsonValidFlags>`
               `&'__expr JsonValidFlag` implements `AsExpression<Nullable<JsonValidFlags>>`
               `&'__expr MigrationVersion<'a>` implements `AsExpression<Nullable<diesel::sql_types::Text>>`
               `&'__expr MigrationVersion<'a>` implements `AsExpression<diesel::sql_types::Text>`
->>>>>>> eff24542
             and N others
 note: required by a bound in `lower`
    --> tests/fail/right_side_of_left_join_requires_nullable.rs:33:1
@@ -539,17 +504,10 @@
               `&'__expr BigDecimal` implements `AsExpression<diesel::sql_types::Numeric>`
               `&'__expr Cents` implements `AsExpression<Money>`
               `&'__expr Cents` implements `AsExpression<Nullable<Money>>`
-<<<<<<< HEAD
-              `&'__expr MigrationVersion<'a>` implements `AsExpression<Nullable<diesel::sql_types::Text>>`
-              `&'__expr MigrationVersion<'a>` implements `AsExpression<diesel::sql_types::Text>`
-              `&'__expr MysqlTime` implements `AsExpression<Datetime>`
-              `&'__expr MysqlTime` implements `AsExpression<Nullable<Datetime>>`
-=======
               `&'__expr JsonValidFlag` implements `AsExpression<JsonValidFlags>`
               `&'__expr JsonValidFlag` implements `AsExpression<Nullable<JsonValidFlags>>`
               `&'__expr MigrationVersion<'a>` implements `AsExpression<Nullable<diesel::sql_types::Text>>`
               `&'__expr MigrationVersion<'a>` implements `AsExpression<diesel::sql_types::Text>`
->>>>>>> eff24542
             and N others
  
     
@@ -670,17 +628,10 @@
               `&'__expr BigDecimal` implements `AsExpression<diesel::sql_types::Numeric>`
               `&'__expr Cents` implements `AsExpression<Money>`
               `&'__expr Cents` implements `AsExpression<Nullable<Money>>`
-<<<<<<< HEAD
-              `&'__expr MigrationVersion<'a>` implements `AsExpression<Nullable<diesel::sql_types::Text>>`
-              `&'__expr MigrationVersion<'a>` implements `AsExpression<diesel::sql_types::Text>`
-              `&'__expr MysqlTime` implements `AsExpression<Datetime>`
-              `&'__expr MysqlTime` implements `AsExpression<Nullable<Datetime>>`
-=======
               `&'__expr JsonValidFlag` implements `AsExpression<JsonValidFlags>`
               `&'__expr JsonValidFlag` implements `AsExpression<Nullable<JsonValidFlags>>`
               `&'__expr MigrationVersion<'a>` implements `AsExpression<Nullable<diesel::sql_types::Text>>`
               `&'__expr MigrationVersion<'a>` implements `AsExpression<diesel::sql_types::Text>`
->>>>>>> eff24542
             and N others
 note: required by a bound in `lower`
    --> tests/fail/right_side_of_left_join_requires_nullable.rs:33:1
@@ -704,17 +655,10 @@
               `&'__expr BigDecimal` implements `AsExpression<diesel::sql_types::Numeric>`
               `&'__expr Cents` implements `AsExpression<Money>`
               `&'__expr Cents` implements `AsExpression<Nullable<Money>>`
-<<<<<<< HEAD
-              `&'__expr MigrationVersion<'a>` implements `AsExpression<Nullable<diesel::sql_types::Text>>`
-              `&'__expr MigrationVersion<'a>` implements `AsExpression<diesel::sql_types::Text>`
-              `&'__expr MysqlTime` implements `AsExpression<Datetime>`
-              `&'__expr MysqlTime` implements `AsExpression<Nullable<Datetime>>`
-=======
               `&'__expr JsonValidFlag` implements `AsExpression<JsonValidFlags>`
               `&'__expr JsonValidFlag` implements `AsExpression<Nullable<JsonValidFlags>>`
               `&'__expr MigrationVersion<'a>` implements `AsExpression<Nullable<diesel::sql_types::Text>>`
               `&'__expr MigrationVersion<'a>` implements `AsExpression<diesel::sql_types::Text>`
->>>>>>> eff24542
             and N others
  
     
@@ -855,17 +799,10 @@
               `&'__expr BigDecimal` implements `AsExpression<diesel::sql_types::Numeric>`
               `&'__expr Cents` implements `AsExpression<Money>`
               `&'__expr Cents` implements `AsExpression<Nullable<Money>>`
-<<<<<<< HEAD
-              `&'__expr MigrationVersion<'a>` implements `AsExpression<Nullable<diesel::sql_types::Text>>`
-              `&'__expr MigrationVersion<'a>` implements `AsExpression<diesel::sql_types::Text>`
-              `&'__expr MysqlTime` implements `AsExpression<Datetime>`
-              `&'__expr MysqlTime` implements `AsExpression<Nullable<Datetime>>`
-=======
               `&'__expr JsonValidFlag` implements `AsExpression<JsonValidFlags>`
               `&'__expr JsonValidFlag` implements `AsExpression<Nullable<JsonValidFlags>>`
               `&'__expr MigrationVersion<'a>` implements `AsExpression<Nullable<diesel::sql_types::Text>>`
               `&'__expr MigrationVersion<'a>` implements `AsExpression<diesel::sql_types::Text>`
->>>>>>> eff24542
             and N others
 note: required by a bound in `lower`
    --> tests/fail/right_side_of_left_join_requires_nullable.rs:33:1
@@ -889,15 +826,8 @@
               `&'__expr BigDecimal` implements `AsExpression<diesel::sql_types::Numeric>`
               `&'__expr Cents` implements `AsExpression<Money>`
               `&'__expr Cents` implements `AsExpression<Nullable<Money>>`
-<<<<<<< HEAD
-              `&'__expr MigrationVersion<'a>` implements `AsExpression<Nullable<diesel::sql_types::Text>>`
-              `&'__expr MigrationVersion<'a>` implements `AsExpression<diesel::sql_types::Text>`
-              `&'__expr MysqlTime` implements `AsExpression<Datetime>`
-              `&'__expr MysqlTime` implements `AsExpression<Nullable<Datetime>>`
-=======
               `&'__expr JsonValidFlag` implements `AsExpression<JsonValidFlags>`
               `&'__expr JsonValidFlag` implements `AsExpression<Nullable<JsonValidFlags>>`
               `&'__expr MigrationVersion<'a>` implements `AsExpression<Nullable<diesel::sql_types::Text>>`
               `&'__expr MigrationVersion<'a>` implements `AsExpression<diesel::sql_types::Text>`
->>>>>>> eff24542
             and N others