--- conflicted
+++ resolved
@@ -144,13 +144,8 @@
              SelectStatement<F, S, D, W, O, LOf, G, H>
 
    
-<<<<<<< HEAD
 error[E0277]: the trait bound `SelectStatement<FromClause<...>>: GroupByDsl<_>` is not satisfied
-  --> tests/fail/boxed_queries_and_group_by.rs:91:10
-=======
-error[E0277]: the trait bound `BoxedSelectStatement<'_, (Integer, Text), FromClause<table>, _>: Table` is not satisfied
   --> tests/fail/boxed_queries_and_group_by.rs:92:10
->>>>>>> a99b0c9e
    |
 LL |         .group_by(users::id)
    |          ^^^^^^^^ the trait `GroupByDsl<_>` is not implemented for `SelectStatement<FromClause<BoxedSelectStatement<'_, ..., ..., _>>>`
@@ -158,23 +153,15 @@
    = help: the trait `GroupByDsl<Expr>` is implemented for `SelectStatement<F, S, D, W, O, LOf, G, H>`
 
    
-<<<<<<< HEAD
 error[E0277]: the trait bound `BoxedSelectStatement<'_, (Integer, Text), ..., _>: QueryRelation` is not satisfied
-  --> tests/fail/boxed_queries_and_group_by.rs:91:10
-=======
-error[E0277]: the trait bound `SelectStatement<FromClause<...>>: GroupByDsl<_>` is not satisfied
   --> tests/fail/boxed_queries_and_group_by.rs:92:10
->>>>>>> a99b0c9e
    |
 LL |         .group_by(users::id)
    |          ^^^^^^^^ the trait `GroupByDsl<_>` is not implemented for `BoxedSelectStatement<'_, (Integer, Text), FromClause<table>, _>`
    |
-<<<<<<< HEAD
    = help: the following other types implement trait `GroupByDsl<Expr>`:
              Alias<S>
              SelectStatement<F, S, D, W, O, LOf, G, H>
-=======
-   = help: the trait `GroupByDsl<Expr>` is implemented for `SelectStatement<F, S, D, W, O, LOf, G, H>`
 
    
 error[E0282]: type annotations needed
@@ -184,5 +171,4 @@
 LL | |
 LL | |         .into_boxed()
 LL | |         .group_by(users::id)
-   | |____________________________^ cannot infer type
->>>>>>> a99b0c9e
+   | |____________________________^ cannot infer type