--- conflicted
+++ resolved
@@ -18,11 +18,8 @@
 use crate::query_builder::update_statement::*;
 use crate::query_builder::where_clause::*;
 use crate::query_builder::{
-<<<<<<< HEAD
-    AsQuery, Query, QueryFragment, SelectByQuery, SelectByStatement, SelectQuery, SelectStatement,
-=======
-    AsQuery, IntoBoxedClause, Query, QueryFragment, SelectQuery, SelectStatement,
->>>>>>> 077c0364
+    AsQuery, IntoBoxedClause, Query, QueryFragment, SelectByQuery, SelectByStatement, SelectQuery,
+    SelectStatement,
 };
 use crate::query_dsl::boxed_dsl::BoxedDsl;
 use crate::query_dsl::methods::*;
@@ -75,18 +72,17 @@
     }
 }
 
-<<<<<<< HEAD
-impl<CL, ST, F, S, D, W, O, L, Of, LC, Selection> SelectByDsl<Selection>
-    for SelectStatement<F, S, D, W, O, L, Of, NoGroupByClause, LC>
+impl<CL, ST, F, S, D, W, O, LOf, LC, Selection> SelectByDsl<Selection>
+    for SelectStatement<F, S, D, W, O, LOf, NoGroupByClause, LC>
 where
     CL: Expression<SqlType = ST>,
     Selection: QueryableByColumn<Columns = CL>,
-    SelectStatement<F, SelectClause<CL>, D, W, O, L, Of, NoGroupByClause, LC>:
+    SelectStatement<F, SelectClause<CL>, D, W, O, LOf, NoGroupByClause, LC>:
         SelectQuery<SqlType = ST> + SelectByQuery<Columns = CL>,
 {
     type Output = SelectByStatement<
         Selection,
-        SelectStatement<F, SelectClause<CL>, D, W, O, L, Of, NoGroupByClause, LC>,
+        SelectStatement<F, SelectClause<CL>, D, W, O, LOf, NoGroupByClause, LC>,
     >;
 
     fn select_by(self) -> Self::Output {
@@ -96,8 +92,7 @@
             self.distinct,
             self.where_clause,
             self.order,
-            self.limit,
-            self.offset,
+            self.limit_offset,
             self.group_by,
             self.locking,
         );
@@ -105,10 +100,7 @@
     }
 }
 
-impl<ST, F, S, D, W, O, L, Of, G> DistinctDsl for SelectStatement<F, S, D, W, O, L, Of, G>
-=======
 impl<ST, F, S, D, W, O, LOf, G> DistinctDsl for SelectStatement<F, S, D, W, O, LOf, G>
->>>>>>> 077c0364
 where
     Self: SelectQuery<SqlType = ST>,
     SelectStatement<F, S, DistinctClause, W, O, LOf, G>: SelectQuery<SqlType = ST>,
