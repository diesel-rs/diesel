//! AST types representing various typed SQL expressions.
//!
//! Almost all types implement either [`Expression`] or
//! [`AsExpression`].
//!
//! The most common expression to work with is a
//! [`Column`](crate::query_source::Column). There are various methods
//! that you can call on these, found in
//! [`expression_methods`](crate::expression_methods).
//!
//! You can also use numeric operators such as `+` on expressions of the
//! appropriate type.
//!
//! Any primitive which implements [`ToSql`](crate::serialize::ToSql) will
//! also implement [`AsExpression`], allowing it to be
//! used as an argument to any of the methods described here.
#[macro_use]
pub(crate) mod ops;
pub mod functions;

#[cfg(not(feature = "i-implement-a-third-party-backend-and-opt-into-breaking-changes"))]
pub(crate) mod array_comparison;
#[cfg(feature = "i-implement-a-third-party-backend-and-opt-into-breaking-changes")]
pub mod array_comparison;
pub(crate) mod assume_not_null;
pub(crate) mod bound;
mod coerce;
pub(crate) mod count;
#[cfg(not(feature = "i-implement-a-third-party-backend-and-opt-into-breaking-changes"))]
pub(crate) mod exists;
#[cfg(feature = "i-implement-a-third-party-backend-and-opt-into-breaking-changes")]
pub mod exists;
pub(crate) mod grouped;
pub(crate) mod helper_types;
mod not;
pub(crate) mod nullable;
#[macro_use]
pub(crate) mod operators;
mod case_when;
pub(crate) mod select_by;
mod sql_literal;
pub(crate) mod subselect;

#[cfg(feature = "i-implement-a-third-party-backend-and-opt-into-breaking-changes")]
pub use self::operators::Concat;

// we allow unreachable_pub here
// as rustc otherwise shows false positives
// for every item in this module. We reexport
// everything from `crate::helper_types::`
#[allow(non_camel_case_types, unreachable_pub)]
pub(crate) mod dsl {
    use crate::dsl::SqlTypeOf;

    #[doc(inline)]
    pub use super::case_when::case_when;
    #[doc(inline)]
    pub use super::count::*;
    #[doc(inline)]
    pub use super::exists::exists;
    #[doc(inline)]
    pub use super::functions::aggregate_folding::*;
    #[doc(inline)]
    pub use super::functions::aggregate_ordering::*;
    #[doc(inline)]
    pub use super::functions::date_and_time::*;
    #[doc(inline)]
    pub use super::helper_types::{CaseWhen, Otherwise, When};
    #[doc(inline)]
    pub use super::not::not;
    #[doc(inline)]
    pub use super::sql_literal::sql;

    #[cfg(feature = "postgres_backend")]
    pub use crate::pg::expression::dsl::*;

    /// The return type of [`count(expr)`](crate::dsl::count())
<<<<<<< HEAD
    pub type Count<Expr> = super::count::count::HelperType<SqlTypeOf<Expr>, Expr>;

    #[doc(hidden)]
    // cannot put deprecated on this because rustc then
    // also reports the function as deprecated
    #[cfg(any(feature = "with-deprecated", not(feature = "without-deprecated")))]
    pub type count<Expr> = Count<Expr>;
=======
    pub type count<Expr> = super::count::count<SqlTypeOf<Expr>, Expr>;
>>>>>>> 59574011

    /// The return type of [`count_star()`](crate::dsl::count_star())
    pub type CountStar = super::count::CountStar;

    #[doc(hidden)]
    // cannot put deprecated on this because rustc then
    // also reports the function as deprecated
    #[cfg(any(feature = "with-deprecated", not(feature = "without-deprecated")))]
    pub type count_star = CountStar;

    /// The return type of [`count_distinct()`](crate::dsl::count_distinct())
    pub type CountDistinct<Expr> = super::count::CountDistinct<SqlTypeOf<Expr>, Expr>;

    #[doc(hidden)]
    // cannot put deprecated on this because rustc then
    // also reports the function as deprecated
    #[cfg(any(feature = "with-deprecated", not(feature = "without-deprecated")))]
    pub type count_distinct<Expr> = CountDistinct<Expr>;

    /// The return type of [`date(expr)`](crate::dsl::date())
<<<<<<< HEAD
    pub type Date<Expr> = super::functions::date_and_time::date::HelperType<Expr>;

    #[doc(hidden)]
    // cannot put deprecated on this because rustc then
    // also reports the function as deprecated
    #[cfg(any(feature = "with-deprecated", not(feature = "without-deprecated")))]
    pub type date<Expr> = Date<Expr>;
=======
    pub type date<Expr> = super::functions::date_and_time::date<Expr>;
>>>>>>> 59574011

    #[cfg(feature = "mysql_backend")]
    pub use crate::mysql::query_builder::DuplicatedKeys;
}

#[doc(inline)]
pub use self::case_when::CaseWhen;
#[doc(inline)]
pub use self::sql_literal::{SqlLiteral, UncheckedBind};

use crate::backend::Backend;
use crate::dsl::{AsExprOf, AsSelect};
use crate::sql_types::{HasSqlType, SingleValue, SqlType};

/// Represents a typed fragment of SQL.
///
/// Apps should not need to implement this type directly, but it may be common
/// to use this in where clauses. Libraries should consider using
/// [`infix_operator!`](crate::infix_operator!) or
/// [`postfix_operator!`](crate::postfix_operator!) instead of
/// implementing this directly.
pub trait Expression {
    /// The type that this expression represents in SQL
    type SqlType: TypedExpressionType;
}

/// Marker trait for possible types of [`Expression::SqlType`]
///
pub trait TypedExpressionType {}

/// Possible types for []`Expression::SqlType`]
///
pub mod expression_types {
    use super::{QueryMetadata, TypedExpressionType};
    use crate::backend::Backend;
    use crate::sql_types::SingleValue;

    /// Query nodes with this expression type do not have a statically at compile
    /// time known expression type.
    ///
    /// An example for such a query node in diesel itself, is `sql_query` as
    /// we do not know which fields are returned from such a query at compile time.
    ///
    /// For loading values from queries returning a type of this expression, consider
    /// using [`#[derive(QueryableByName)]`](derive@crate::deserialize::QueryableByName)
    /// on the corresponding result type.
    ///
    #[derive(Clone, Copy, Debug)]
    pub struct Untyped;

    /// Query nodes witch cannot be part of a select clause.
    ///
    /// If you see an error message containing `FromSqlRow` and this type
    /// recheck that you have written a valid select clause
    #[derive(Debug, Clone, Copy)]
    pub struct NotSelectable;

    impl TypedExpressionType for Untyped {}
    impl TypedExpressionType for NotSelectable {}

    impl<ST> TypedExpressionType for ST where ST: SingleValue {}

    impl<DB: Backend> QueryMetadata<Untyped> for DB {
        fn row_metadata(_: &mut DB::MetadataLookup, row: &mut Vec<Option<DB::TypeMetadata>>) {
            row.push(None)
        }
    }
}

impl<T: Expression + ?Sized> Expression for Box<T> {
    type SqlType = T::SqlType;
}

impl<'a, T: Expression + ?Sized> Expression for &'a T {
    type SqlType = T::SqlType;
}

/// A helper to translate type level sql type information into
/// runtime type information for specific queries
///
/// If you do not implement a custom backend implementation
/// this trait is likely not relevant for you.
pub trait QueryMetadata<T>: Backend {
    /// The exact return value of this function is considered to be a
    /// backend specific implementation detail. You should not rely on those
    /// values if you not own the corresponding backend
    fn row_metadata(lookup: &mut Self::MetadataLookup, out: &mut Vec<Option<Self::TypeMetadata>>);
}

impl<T, DB> QueryMetadata<T> for DB
where
    DB: Backend + HasSqlType<T>,
    T: SingleValue,
{
    fn row_metadata(lookup: &mut Self::MetadataLookup, out: &mut Vec<Option<Self::TypeMetadata>>) {
        out.push(Some(<DB as HasSqlType<T>>::metadata(lookup)))
    }
}

/// Converts a type to its representation for use in Diesel's query builder.
///
/// This trait is used directly. Apps should typically use [`IntoSql`] instead.
///
/// Implementations of this trait will generally do one of 3 things:
///
/// - Return `self` for types which are already parts of Diesel's query builder
/// - Perform some implicit coercion (for example, allowing [`now`] to be used as
///   both [`Timestamp`] and [`Timestamptz`].
/// - Indicate that the type has data which will be sent separately from the
///   query. This is generally referred as a "bind parameter". Types which
///   implement [`ToSql`] will generally implement `AsExpression` this way.
///
///   [`IntoSql`]: crate::IntoSql
///   [`now`]: crate::dsl::now
///   [`Timestamp`]: crate::sql_types::Timestamp
///   [`Timestamptz`]: ../pg/types/sql_types/struct.Timestamptz.html
///   [`ToSql`]: crate::serialize::ToSql
///
///  This trait could be [derived](derive@AsExpression)
pub trait AsExpression<T>
where
    T: SqlType + TypedExpressionType,
{
    /// The expression being returned
    type Expression: Expression<SqlType = T>;

    /// Perform the conversion
    #[allow(clippy::wrong_self_convention)]
    // That's public API we cannot change it to appease clippy
    fn as_expression(self) -> Self::Expression;
}

#[doc(inline)]
pub use diesel_derives::AsExpression;

impl<T, ST> AsExpression<ST> for T
where
    T: Expression<SqlType = ST>,
    ST: SqlType + TypedExpressionType,
{
    type Expression = T;

    fn as_expression(self) -> T {
        self
    }
}

/// Converts a type to its representation for use in Diesel's query builder.
///
/// This trait only exists to make usage of `AsExpression` more ergonomic when
/// the `SqlType` cannot be inferred. It is generally used when you need to use
/// a Rust value as the left hand side of an expression, or when you want to
/// select a constant value.
///
/// # Example
///
/// ```rust
/// # include!("../doctest_setup.rs");
/// # use schema::users;
/// #
/// # fn main() {
/// use diesel::sql_types::Text;
/// #   let conn = &mut establish_connection();
/// let names = users::table
///     .select("The Amazing ".into_sql::<Text>().concat(users::name))
///     .load(conn);
/// let expected_names = vec![
///     "The Amazing Sean".to_string(),
///     "The Amazing Tess".to_string(),
/// ];
/// assert_eq!(Ok(expected_names), names);
/// # }
/// ```
pub trait IntoSql {
    /// Convert `self` to an expression for Diesel's query builder.
    ///
    /// There is no difference in behavior between `x.into_sql::<Y>()` and
    /// `AsExpression::<Y>::as_expression(x)`.
    fn into_sql<T>(self) -> AsExprOf<Self, T>
    where
        Self: AsExpression<T> + Sized,
        T: SqlType + TypedExpressionType,
    {
        self.as_expression()
    }

    /// Convert `&self` to an expression for Diesel's query builder.
    ///
    /// There is no difference in behavior between `x.as_sql::<Y>()` and
    /// `AsExpression::<Y>::as_expression(&x)`.
    fn as_sql<'a, T>(&'a self) -> AsExprOf<&'a Self, T>
    where
        &'a Self: AsExpression<T>,
        T: SqlType + TypedExpressionType,
    {
        <&'a Self as AsExpression<T>>::as_expression(self)
    }
}

impl<T> IntoSql for T {}

/// Indicates that all elements of an expression are valid given a from clause.
///
/// This is used to ensure that `users.filter(posts::id.eq(1))` fails to
/// compile. This constraint is only used in places where the nullability of a
/// SQL type doesn't matter (everything except `select` and `returning`). For
/// places where nullability is important, `SelectableExpression` is used
/// instead.
pub trait AppearsOnTable<QS: ?Sized>: Expression {}

impl<T: ?Sized, QS> AppearsOnTable<QS> for Box<T>
where
    T: AppearsOnTable<QS>,
    Box<T>: Expression,
{
}

impl<'a, T: ?Sized, QS> AppearsOnTable<QS> for &'a T
where
    T: AppearsOnTable<QS>,
    &'a T: Expression,
{
}

/// Indicates that an expression can be selected from a source.
///
/// Columns will implement this for their table. Certain special types, like
/// `CountStar` and `Bound` will implement this for all sources. Most compound
/// expressions will implement this if each of their parts implement it.
///
/// Notably, columns will not implement this trait for the right side of a left
/// join. To select a column or expression using a column from the right side of
/// a left join, you must call `.nullable()` on it.
#[cfg_attr(
    feature = "nightly-error-messages",
    diagnostic::on_unimplemented(
        message = "Cannot select `{Self}` from `{QS}`",
        note = "`{Self}` is no valid selection for `{QS}`"
    )
)]
pub trait SelectableExpression<QS: ?Sized>: AppearsOnTable<QS> {}

impl<T: ?Sized, QS> SelectableExpression<QS> for Box<T>
where
    T: SelectableExpression<QS>,
    Box<T>: AppearsOnTable<QS>,
{
}

impl<'a, T: ?Sized, QS> SelectableExpression<QS> for &'a T
where
    T: SelectableExpression<QS>,
    &'a T: AppearsOnTable<QS>,
{
}

/// Trait indicating that a record can be selected and queried from the database.
///
/// Types which implement `Selectable` represent the select clause of a SQL query.
/// Use [`SelectableHelper::as_select()`] to construct the select clause. Once you
/// called `.select(YourType::as_select())` we enforce at the type system level that you
/// use the same type to load the query result into.
///
/// The constructed select clause can contain arbitrary expressions coming from different
/// tables. The corresponding [derive](derive@Selectable) provides a simple way to
/// construct a select clause matching fields to the corresponding table columns.
///
/// # Examples
///
/// If you just want to construct a select clause using an existing struct, you can use
/// `#[derive(Selectable)]`, See [`#[derive(Selectable)]`](derive@Selectable) for details.
///
///
/// ```rust
/// # include!("../doctest_setup.rs");
/// #
/// use schema::users;
///
/// #[derive(Queryable, PartialEq, Debug, Selectable)]
/// struct User {
///     id: i32,
///     name: String,
/// }
///
/// # fn main() {
/// #     run_test();
/// # }
/// #
/// # fn run_test() -> QueryResult<()> {
/// #     use schema::users::dsl::*;
/// #     let connection = &mut establish_connection();
/// let first_user = users.select(User::as_select()).first(connection)?;
/// let expected = User { id: 1, name: "Sean".into() };
/// assert_eq!(expected, first_user);
/// #     Ok(())
/// # }
/// ```
///
/// Alternatively, we can implement the trait for our struct manually.
///
/// ```rust
/// # include!("../doctest_setup.rs");
/// #
/// use schema::users;
/// use diesel::prelude::{Queryable, Selectable};
/// use diesel::backend::Backend;
///
/// #[derive(Queryable, PartialEq, Debug)]
/// struct User {
///     id: i32,
///     name: String,
/// }
///
/// impl<DB> Selectable<DB> for User
/// where
///     DB: Backend
/// {
///     type SelectExpression = (users::id, users::name);
///
///     fn construct_selection() -> Self::SelectExpression {
///         (users::id, users::name)
///     }
/// }
///
/// # fn main() {
/// #     run_test();
/// # }
/// #
/// # fn run_test() -> QueryResult<()> {
/// #     use schema::users::dsl::*;
/// #     let connection = &mut establish_connection();
/// let first_user = users.select(User::as_select()).first(connection)?;
/// let expected = User { id: 1, name: "Sean".into() };
/// assert_eq!(expected, first_user);
/// #     Ok(())
/// # }
/// ```
///
/// When selecting from joined tables, you can select from a
/// composition of types that implement `Selectable`. The simplest way
/// is to use a tuple of all the types you wish to select.
///
/// ```rust
/// # include!("../doctest_setup.rs");
/// use schema::{users, posts};
///
/// #[derive(Debug, PartialEq, Queryable, Selectable)]
/// struct User {
///     id: i32,
///     name: String,
/// }
///
/// #[derive(Debug, PartialEq, Queryable, Selectable)]
/// struct Post {
///     id: i32,
///     user_id: i32,
///     title: String,
/// }
///
/// # fn main() -> QueryResult<()> {
/// #     let connection = &mut establish_connection();
/// #
/// let (first_user, first_post) = users::table
///     .inner_join(posts::table)
///     .select(<(User, Post)>::as_select())
///     .first(connection)?;
///
/// let expected_user = User { id: 1, name: "Sean".into() };
/// assert_eq!(expected_user, first_user);
///
/// let expected_post = Post { id: 1, user_id: 1, title: "My first post".into() };
/// assert_eq!(expected_post, first_post);
/// #
/// #     Ok(())
/// # }
/// ```
///
/// If you want to load only a subset of fields, you can create types
/// with those fields and use them in the composition.
///
/// ```rust
/// # include!("../doctest_setup.rs");
/// use schema::{users, posts};
///
/// #[derive(Debug, PartialEq, Queryable, Selectable)]
/// struct User {
///     id: i32,
///     name: String,
/// }
///
/// #[derive(Debug, PartialEq, Queryable, Selectable)]
/// #[diesel(table_name = posts)]
/// struct PostTitle {
///     title: String,
/// }
///
/// # fn main() -> QueryResult<()> {
/// #     let connection = &mut establish_connection();
/// #
/// let (first_user, first_post_title) = users::table
///     .inner_join(posts::table)
///     .select(<(User, PostTitle)>::as_select())
///     .first(connection)?;
///
/// let expected_user = User { id: 1, name: "Sean".into() };
/// assert_eq!(expected_user, first_user);
///
/// let expected_post_title = PostTitle { title: "My first post".into() };
/// assert_eq!(expected_post_title, first_post_title);
/// #
/// #     Ok(())
/// # }
/// ```
///
/// You are not limited to using only tuples to build the composed
/// type. The [`Selectable`](derive@Selectable) derive macro allows
/// you to *embed* other types. This is useful when you want to
/// implement methods or traits on the composed type.
///
/// ```rust
/// # include!("../doctest_setup.rs");
/// use schema::{users, posts};
///
/// #[derive(Debug, PartialEq, Queryable, Selectable)]
/// struct User {
///     id: i32,
///     name: String,
/// }
///
/// #[derive(Debug, PartialEq, Queryable, Selectable)]
/// #[diesel(table_name = posts)]
/// struct PostTitle {
///     title: String,
/// }
///
/// #[derive(Debug, PartialEq, Queryable, Selectable)]
/// struct UserPost {
///     #[diesel(embed)]
///     user: User,
///     #[diesel(embed)]
///     post_title: PostTitle,
/// }
///
/// # fn main() -> QueryResult<()> {
/// #     let connection = &mut establish_connection();
/// #
/// let first_user_post = users::table
///     .inner_join(posts::table)
///     .select(UserPost::as_select())
///     .first(connection)?;
///
/// let expected_user_post = UserPost {
///     user: User {
///         id: 1,
///         name: "Sean".into(),
///     },
///     post_title: PostTitle {
///         title: "My first post".into(),
///     },
/// };
/// assert_eq!(expected_user_post, first_user_post);
/// #
/// #     Ok(())
/// # }
/// ```
///
/// If you want to avoid nesting types, you can use the
/// [`Selectable`](derive@Selectable) derive macro's
/// `select_expression` and `select_expression_type` attributes to
/// flatten the fields. If the `select_expression` is simple enough,
/// it is not necessary to specify `select_expression_type`
/// (most query fragments are supported for this).
///
/// ```rust
/// # include!("../doctest_setup.rs");
/// use schema::{users, posts};
///
/// #[derive(Debug, PartialEq, Queryable, Selectable)]
/// struct User {
///     id: i32,
///     name: String,
/// }
///
/// #[derive(Debug, PartialEq, Queryable, Selectable)]
/// #[diesel(table_name = posts)]
/// struct PostTitle {
///     title: String,
/// }
///
/// #[derive(Debug, PartialEq, Queryable, Selectable)]
/// struct UserPost {
///     #[diesel(select_expression = users::columns::id)]
///     #[diesel(select_expression_type = users::columns::id)]
///     id: i32,
///     #[diesel(select_expression = users::columns::name)]
///     name: String,
///     #[diesel(select_expression = posts::columns::title)]
///     title: String,
/// }
///
/// # fn main() -> QueryResult<()> {
/// #     let connection = &mut establish_connection();
/// #
/// let first_user_post = users::table
///     .inner_join(posts::table)
///     .select(UserPost::as_select())
///     .first(connection)?;
///
/// let expected_user_post = UserPost {
///     id: 1,
///     name: "Sean".into(),
///     title: "My first post".into(),
/// };
/// assert_eq!(expected_user_post, first_user_post);
/// #
/// #     Ok(())
/// # }
/// ```
///
pub trait Selectable<DB: Backend> {
    /// The expression you'd like to select.
    ///
    /// This is typically a tuple of corresponding to the table columns of your struct's fields.
    type SelectExpression: Expression;

    /// Construct an instance of the expression
    fn construct_selection() -> Self::SelectExpression;
}

#[doc(inline)]
pub use diesel_derives::Selectable;

/// This helper trait provides several methods for
/// constructing a select or returning clause based on a
/// [`Selectable`] implementation.
pub trait SelectableHelper<DB: Backend>: Selectable<DB> + Sized {
    /// Construct a select clause based on a [`Selectable`] implementation.
    ///
    /// The returned select clause enforces that you use the same type
    /// for constructing the select clause and for loading the query result into.
    fn as_select() -> AsSelect<Self, DB>;

    /// An alias for `as_select` that can be used with returning clauses
    fn as_returning() -> AsSelect<Self, DB> {
        Self::as_select()
    }
}

impl<T, DB> SelectableHelper<DB> for T
where
    T: Selectable<DB>,
    DB: Backend,
{
    fn as_select() -> AsSelect<Self, DB> {
        select_by::SelectBy::new()
    }
}

/// Is this expression valid for a given group by clause?
///
/// Implementations of this trait must ensure that aggregate expressions are
/// not mixed with non-aggregate expressions.
///
/// For generic types, you can determine if your sub-expressions can appear
/// together using the [`MixedAggregates`] trait.
///
/// `GroupByClause` will be a tuple containing the set of expressions appearing
/// in the `GROUP BY` portion of the query. If there is no `GROUP BY`, it will
/// be `()`.
///
/// This trait can be [derived]
///
/// [derived]: derive@ValidGrouping
pub trait ValidGrouping<GroupByClause> {
    /// Is this expression aggregate?
    ///
    /// This type should always be one of the structs in the [`is_aggregate`]
    /// module. See the documentation of those structs for more details.
    ///
    type IsAggregate;
}

impl<T: ValidGrouping<GB> + ?Sized, GB> ValidGrouping<GB> for Box<T> {
    type IsAggregate = T::IsAggregate;
}

impl<'a, T: ValidGrouping<GB> + ?Sized, GB> ValidGrouping<GB> for &'a T {
    type IsAggregate = T::IsAggregate;
}

#[doc(inline)]
pub use diesel_derives::ValidGrouping;

#[doc(hidden)]
pub trait IsContainedInGroupBy<T> {
    type Output;
}

#[doc(hidden)]
#[allow(missing_debug_implementations, missing_copy_implementations)]
pub mod is_contained_in_group_by {
    pub struct Yes;
    pub struct No;

    pub trait IsAny<O> {
        type Output;
    }

    impl<T> IsAny<T> for Yes {
        type Output = Yes;
    }

    impl IsAny<Yes> for No {
        type Output = Yes;
    }

    impl IsAny<No> for No {
        type Output = No;
    }
}

/// Can two `IsAggregate` types appear in the same expression?
///
/// You should never implement this trait. It will eventually become a trait
/// alias.
///
/// [`is_aggregate::Yes`] and [`is_aggregate::No`] can only appear with
/// themselves or [`is_aggregate::Never`]. [`is_aggregate::Never`] can appear
/// with anything.
///
pub trait MixedAggregates<Other> {
    /// What is the resulting `IsAggregate` type?
    type Output;
}

#[allow(missing_debug_implementations, missing_copy_implementations)]
/// Possible values for `ValidGrouping::IsAggregate`
pub mod is_aggregate {
    use super::MixedAggregates;

    /// Yes, this expression is aggregate for the given group by clause.
    pub struct Yes;

    /// No, this expression is not aggregate with the given group by clause,
    /// but it might be aggregate with a different group by clause.
    pub struct No;

    /// This expression is never aggregate, and can appear with any other
    /// expression, regardless of whether it is aggregate.
    ///
    /// Examples of this are literals. `1` does not care about aggregation.
    /// `foo + 1` is always valid, regardless of whether `foo` appears in the
    /// group by clause or not.
    pub struct Never;

    impl MixedAggregates<Yes> for Yes {
        type Output = Yes;
    }

    impl MixedAggregates<Never> for Yes {
        type Output = Yes;
    }

    impl MixedAggregates<No> for No {
        type Output = No;
    }

    impl MixedAggregates<Never> for No {
        type Output = No;
    }

    impl<T> MixedAggregates<T> for Never {
        type Output = T;
    }
}

#[cfg(feature = "unstable")]
// this needs to be a separate module for the reasons given in
// https://github.com/rust-lang/rust/issues/65860
mod unstable;

#[cfg(feature = "unstable")]
#[doc(inline)]
pub use self::unstable::NonAggregate;

// Note that these docs are similar to but slightly different than the unstable
// docs above. Make sure if you change these that you also change the docs
// above.
/// Trait alias to represent an expression that isn't aggregate by default.
///
/// This trait should never be implemented directly. It is replaced with a
/// trait alias when the `unstable` feature is enabled.
///
/// This alias represents a type which is not aggregate if there is no group by
/// clause. More specifically, it represents for types which implement
/// [`ValidGrouping<()>`] where `IsAggregate` is [`is_aggregate::No`] or
/// [`is_aggregate::Yes`].
///
/// While this trait is a useful stand-in for common cases, `T: NonAggregate`
/// cannot always be used when `T: ValidGrouping<(), IsAggregate = No>` or
/// `T: ValidGrouping<(), IsAggregate = Never>` could be. For that reason,
/// unless you need to abstract over both columns and literals, you should
/// prefer to use [`ValidGrouping<()>`] in your bounds instead.
///
/// [`ValidGrouping<()>`]: ValidGrouping
#[cfg(not(feature = "unstable"))]
pub trait NonAggregate: ValidGrouping<()> {}

#[cfg(not(feature = "unstable"))]
impl<T> NonAggregate for T
where
    T: ValidGrouping<()>,
    T::IsAggregate: MixedAggregates<is_aggregate::No, Output = is_aggregate::No>,
{
}

use crate::query_builder::{QueryFragment, QueryId};

/// Helper trait used when boxing expressions.
///
/// In Rust you cannot create a trait object with more than one trait.
/// This type has all of the additional traits you would want when using
/// `Box<Expression>` as a single trait object.
///
/// By default `BoxableExpression` is not usable in queries that have a custom
/// group by clause. Setting the generic parameters `GB` and `IsAggregate` allows
/// to configure the expression to be used with a specific group by clause.
///
/// This is typically used as the return type of a function.
/// For cases where you want to dynamically construct a query,
/// [boxing the query] is usually more ergonomic.
///
/// [boxing the query]: crate::query_dsl::QueryDsl::into_boxed()
///
/// # Examples
///
/// ## Usage without group by clause
///
/// ```rust
/// # include!("../doctest_setup.rs");
/// # use schema::users;
/// use diesel::sql_types::Bool;
///
/// # fn main() {
/// #     run_test().unwrap();
/// # }
/// #
/// # fn run_test() -> QueryResult<()> {
/// #     let conn = &mut establish_connection();
/// enum Search {
///     Id(i32),
///     Name(String),
/// }
///
/// # /*
/// type DB = diesel::sqlite::Sqlite;
/// # */
///
/// fn find_user(search: Search) -> Box<dyn BoxableExpression<users::table, DB, SqlType = Bool>> {
///     match search {
///         Search::Id(id) => Box::new(users::id.eq(id)),
///         Search::Name(name) => Box::new(users::name.eq(name)),
///     }
/// }
///
/// let user_one = users::table
///     .filter(find_user(Search::Id(1)))
///     .first(conn)?;
/// assert_eq!((1, String::from("Sean")), user_one);
///
/// let tess = users::table
///     .filter(find_user(Search::Name("Tess".into())))
///     .first(conn)?;
/// assert_eq!((2, String::from("Tess")), tess);
/// #     Ok(())
/// # }
/// ```
///
/// ## Allow usage with group by clause
///
/// ```rust
/// # include!("../doctest_setup.rs");
///
/// # use schema::users;
/// use diesel::sql_types::Text;
/// use diesel::dsl;
/// use diesel::expression::ValidGrouping;
///
/// # fn main() {
/// #     run_test().unwrap();
/// # }
/// #
/// # fn run_test() -> QueryResult<()> {
/// #     let conn = &mut establish_connection();
/// enum NameOrConst {
///     Name,
///     Const(String),
/// }
///
/// # /*
/// type DB = diesel::sqlite::Sqlite;
/// # */
///
/// fn selection<GB>(
///     selection: NameOrConst
/// ) -> Box<
///     dyn BoxableExpression<
///         users::table,
///         DB,
///         GB,
///         <users::name as ValidGrouping<GB>>::IsAggregate,
///         SqlType = Text
///     >
/// >
/// where
///     users::name: BoxableExpression<
///             users::table,
///             DB,
///             GB,
///             <users::name as ValidGrouping<GB>>::IsAggregate,
///             SqlType = Text
///         > + ValidGrouping<GB>,
/// {
///     match selection {
///         NameOrConst::Name => Box::new(users::name),
///         NameOrConst::Const(name) => Box::new(name.into_sql::<Text>()),
///     }
/// }
///
/// let user_one = users::table
///     .select(selection(NameOrConst::Name))
///     .first::<String>(conn)?;
/// assert_eq!(String::from("Sean"), user_one);
///
/// let with_name = users::table
///     .group_by(users::name)
///     .select(selection(NameOrConst::Const("Jane Doe".into())))
///     .first::<String>(conn)?;
/// assert_eq!(String::from("Jane Doe"), with_name);
/// #     Ok(())
/// # }
/// ```
///
/// ## More advanced query source
///
/// This example is a bit contrived, but in general, if you want to for example filter based on
/// different criteria on a joined table, you can use `InnerJoinQuerySource` and
/// `LeftJoinQuerySource` in the QS parameter of `BoxableExpression`.
///
/// ```rust
/// # include!("../doctest_setup.rs");
/// # use schema::{users, posts};
/// use diesel::sql_types::Bool;
/// use diesel::dsl::InnerJoinQuerySource;
///
/// # fn main() {
/// #     run_test().unwrap();
/// # }
/// #
/// # fn run_test() -> QueryResult<()> {
/// #     let conn = &mut establish_connection();
/// enum UserPostFilter {
///     User(i32),
///     Post(i32),
/// }
///
/// # /*
/// type DB = diesel::sqlite::Sqlite;
/// # */
///
/// fn filter_user_posts(
///     filter: UserPostFilter,
/// ) -> Box<dyn BoxableExpression<InnerJoinQuerySource<users::table, posts::table>, DB, SqlType = Bool>>
/// {
///     match filter {
///         UserPostFilter::User(user_id) => Box::new(users::id.eq(user_id)),
///         UserPostFilter::Post(post_id) => Box::new(posts::id.eq(post_id)),
///     }
/// }
///
/// let post_by_user_one = users::table
///     .inner_join(posts::table)
///     .filter(filter_user_posts(UserPostFilter::User(2)))
///     .select((posts::title, users::name))
///     .first::<(String, String)>(conn)?;
///
/// assert_eq!(
///     ("My first post too".to_string(), "Tess".to_string()),
///     post_by_user_one
/// );
/// #     Ok(())
/// # }
/// ```
pub trait BoxableExpression<QS, DB, GB = (), IsAggregate = is_aggregate::No>
where
    DB: Backend,
    Self: Expression,
    Self: SelectableExpression<QS>,
    Self: QueryFragment<DB>,
    Self: Send,
{
}

impl<QS, T, DB, GB, IsAggregate> BoxableExpression<QS, DB, GB, IsAggregate> for T
where
    DB: Backend,
    T: Expression,
    T: SelectableExpression<QS>,
    T: ValidGrouping<GB>,
    T: QueryFragment<DB>,
    T: Send,
    T::IsAggregate: MixedAggregates<IsAggregate, Output = IsAggregate>,
{
}

impl<'a, QS, ST, DB, GB, IsAggregate> QueryId
    for dyn BoxableExpression<QS, DB, GB, IsAggregate, SqlType = ST> + 'a
{
    type QueryId = ();

    const HAS_STATIC_QUERY_ID: bool = false;
}

impl<'a, QS, ST, DB, GB, IsAggregate> ValidGrouping<GB>
    for dyn BoxableExpression<QS, DB, GB, IsAggregate, SqlType = ST> + 'a
{
    type IsAggregate = IsAggregate;
}

/// Converts a tuple of values into a tuple of Diesel expressions.
///
/// This trait is similar to [`AsExpression`], but it operates on tuples.
/// The expressions must all be of the same SQL type.
///
pub trait AsExpressionList<ST> {
    /// The final output expression
    type Expression;

    /// Perform the conversion
    // That's public API, we cannot change
    // that to appease clippy
    #[allow(clippy::wrong_self_convention)]
    fn as_expression_list(self) -> Self::Expression;
}<|MERGE_RESOLUTION|>--- conflicted
+++ resolved
@@ -75,48 +75,16 @@
     pub use crate::pg::expression::dsl::*;
 
     /// The return type of [`count(expr)`](crate::dsl::count())
-<<<<<<< HEAD
-    pub type Count<Expr> = super::count::count::HelperType<SqlTypeOf<Expr>, Expr>;
-
-    #[doc(hidden)]
-    // cannot put deprecated on this because rustc then
-    // also reports the function as deprecated
-    #[cfg(any(feature = "with-deprecated", not(feature = "without-deprecated")))]
-    pub type count<Expr> = Count<Expr>;
-=======
     pub type count<Expr> = super::count::count<SqlTypeOf<Expr>, Expr>;
->>>>>>> 59574011
 
     /// The return type of [`count_star()`](crate::dsl::count_star())
-    pub type CountStar = super::count::CountStar;
-
-    #[doc(hidden)]
-    // cannot put deprecated on this because rustc then
-    // also reports the function as deprecated
-    #[cfg(any(feature = "with-deprecated", not(feature = "without-deprecated")))]
-    pub type count_star = CountStar;
+    pub type count_star = super::count::CountStar;
 
     /// The return type of [`count_distinct()`](crate::dsl::count_distinct())
-    pub type CountDistinct<Expr> = super::count::CountDistinct<SqlTypeOf<Expr>, Expr>;
-
-    #[doc(hidden)]
-    // cannot put deprecated on this because rustc then
-    // also reports the function as deprecated
-    #[cfg(any(feature = "with-deprecated", not(feature = "without-deprecated")))]
-    pub type count_distinct<Expr> = CountDistinct<Expr>;
+    pub type count_distinct<Expr> = super::count::CountDistinct<SqlTypeOf<Expr>, Expr>;
 
     /// The return type of [`date(expr)`](crate::dsl::date())
-<<<<<<< HEAD
-    pub type Date<Expr> = super::functions::date_and_time::date::HelperType<Expr>;
-
-    #[doc(hidden)]
-    // cannot put deprecated on this because rustc then
-    // also reports the function as deprecated
-    #[cfg(any(feature = "with-deprecated", not(feature = "without-deprecated")))]
-    pub type date<Expr> = Date<Expr>;
-=======
     pub type date<Expr> = super::functions::date_and_time::date<Expr>;
->>>>>>> 59574011
 
     #[cfg(feature = "mysql_backend")]
     pub use crate::mysql::query_builder::DuplicatedKeys;
