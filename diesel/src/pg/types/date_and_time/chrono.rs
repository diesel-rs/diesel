--- conflicted
+++ resolved
@@ -85,13 +85,8 @@
 }
 
 impl FromSql<Time, Pg> for NaiveTime {
-<<<<<<< HEAD
-    fn from_sql(bytes: Option<PgValue>) -> deserialize::Result<Self> {
-        let PgTime(offset) = try!(FromSql::<Time, Pg>::from_sql(bytes));
-=======
-    fn from_sql(bytes: Option<&[u8]>) -> deserialize::Result<Self> {
+    fn from_sql(bytes: Option<PgValue>) -> deserialize::Result<Self> {
         let PgTime(offset) = FromSql::<Time, Pg>::from_sql(bytes)?;
->>>>>>> 5acdb2ad
         let duration = Duration::microseconds(offset);
         Ok(midnight() + duration)
     }
@@ -109,13 +104,8 @@
 }
 
 impl FromSql<Date, Pg> for NaiveDate {
-<<<<<<< HEAD
-    fn from_sql(bytes: Option<PgValue>) -> deserialize::Result<Self> {
-        let PgDate(offset) = try!(FromSql::<Date, Pg>::from_sql(bytes));
-=======
-    fn from_sql(bytes: Option<&[u8]>) -> deserialize::Result<Self> {
+    fn from_sql(bytes: Option<PgValue>) -> deserialize::Result<Self> {
         let PgDate(offset) = FromSql::<Date, Pg>::from_sql(bytes)?;
->>>>>>> 5acdb2ad
         match pg_epoch_date().checked_add_signed(Duration::days(i64::from(offset))) {
             Some(date) => Ok(date),
             None => {
