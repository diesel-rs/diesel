--- conflicted
+++ resolved
@@ -1,11 +1,7 @@
 //! PostgreSQL specific expression methods
 
 pub(in crate::pg) use self::private::{
-<<<<<<< HEAD
-    ArrayOrNullableArray, InetOrCidr, JsonIndex, JsonOrNullableJson,
-=======
     ArrayOrNullableArray, CombinedNullableValue, InetOrCidr, JsonIndex, JsonOrNullableJson,
->>>>>>> ecf6e921
     JsonOrNullableJsonOrJsonbOrNullableJsonb, JsonRemoveIndex, JsonbOrNullableJsonb,
     MaybeNullableValue, MultirangeOrNullableMultirange, MultirangeOrRangeMaybeNullable,
     RangeHelper, RangeOrNullableRange, TextArrayOrNullableTextArray, TextOrNullableText,
@@ -3753,8 +3749,4 @@
     impl TextArrayOrNullableTextArray for Array<Nullable<Text>> {}
     impl TextArrayOrNullableTextArray for Nullable<Array<Text>> {}
     impl TextArrayOrNullableTextArray for Nullable<Array<Nullable<Text>>> {}
-
-    pub trait JsonOrNullableJson {}
-    impl JsonOrNullableJson for Json {}
-    impl JsonOrNullableJson for Nullable<Json> {}
 }