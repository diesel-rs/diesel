--- conflicted
+++ resolved
@@ -6,13 +6,9 @@
 
 #[doc(hidden)]
 pub mod array_comparison;
-<<<<<<< HEAD
+pub(crate) mod expression_methods;
 #[doc(hidden)]
 pub mod array;
-pub mod expression_methods;
-=======
-pub(crate) mod expression_methods;
->>>>>>> 0853397e
 pub mod extensions;
 #[doc(hidden)]
 pub mod operators;
