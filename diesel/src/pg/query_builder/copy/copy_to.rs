use std::io::BufRead;
use std::marker::PhantomData;

use super::CommonOptions;
use super::CopyFormat;
use super::CopyTarget;
use crate::deserialize::FromSqlRow;
#[cfg(feature = "postgres")]
use crate::pg::value::TypeOidLookup;
use crate::pg::Pg;
use crate::query_builder::QueryFragment;
use crate::query_builder::QueryId;
use crate::row::Row;
#[cfg(feature = "postgres")]
use crate::row::{self, Field, PartialRow, RowIndex, RowSealed};
use crate::AppearsOnTable;
use crate::Connection;
use crate::Expression;
use crate::QueryResult;
use crate::Selectable;

#[derive(Default, Debug)]
pub struct CopyToOptions {
    common: CommonOptions,
    header: Option<bool>,
}

impl CopyToOptions {
    fn any_set(&self) -> bool {
        self.common.any_set() || self.header.is_some()
    }
}

impl QueryFragment<Pg> for CopyToOptions {
    fn walk_ast<'b>(
        &'b self,
        mut pass: crate::query_builder::AstPass<'_, 'b, Pg>,
    ) -> crate::QueryResult<()> {
        if self.any_set() {
            let mut comma = "";
            pass.push_sql(" WITH (");
            self.common.walk_ast(pass.reborrow(), &mut comma);
            if let Some(header_is_set) = self.header {
                pass.push_sql(comma);
                // commented out because rustc complains otherwise
                //comma = ", ";
                pass.push_sql("HEADER ");
                pass.push_sql(if header_is_set { "1" } else { "0" });
            }

            pass.push_sql(")");
        }
        Ok(())
    }
}

#[derive(Debug)]
pub struct CopyToCommand<S> {
    options: CopyToOptions,
    p: PhantomData<S>,
}

impl<S> QueryId for CopyToCommand<S>
where
    S: CopyTarget,
{
    type QueryId = ();

    const HAS_STATIC_QUERY_ID: bool = false;
}

impl<S> QueryFragment<Pg> for CopyToCommand<S>
where
    S: CopyTarget,
{
    fn walk_ast<'b>(
        &'b self,
        mut pass: crate::query_builder::AstPass<'_, 'b, Pg>,
    ) -> crate::QueryResult<()> {
        pass.unsafe_to_cache_prepared();
        pass.push_sql("COPY ");
        S::walk_target(pass.reborrow())?;
        pass.push_sql(" TO STDOUT");
        self.options.walk_ast(pass.reborrow())?;
        Ok(())
    }
}

#[derive(Debug, Clone, Copy)]
pub struct NotSet;

pub trait CopyToMarker: Sized {
    fn setup_options<T>(q: CopyToQuery<T, Self>) -> CopyToQuery<T, CopyToOptions>;
}

impl CopyToMarker for NotSet {
    fn setup_options<T>(q: CopyToQuery<T, Self>) -> CopyToQuery<T, CopyToOptions> {
        CopyToQuery {
            target: q.target,
            options: CopyToOptions::default(),
        }
    }
}
impl CopyToMarker for CopyToOptions {
    fn setup_options<T>(q: CopyToQuery<T, Self>) -> CopyToQuery<T, CopyToOptions> {
        q
    }
}
/// The structure returned by [`copy_to`]
///
/// The [`load`] and the [`load_raw`] methods allow
/// to receive the configured data from the database.
/// If you don't have any special needs you should prefer using
/// the more convenient `load` method.
///
/// The `with_*` methods allow to configure the settings used for the
/// copy statement.
///
/// [`load`]: CopyToQuery::load
/// [`load_raw`]: CopyToQuery::load_raw
#[derive(Debug)]
#[must_use = "`COPY TO` statements are only executed when calling `.load()` or `load_raw()`."]
#[cfg(feature = "postgres_backend")]
pub struct CopyToQuery<T, O> {
    target: T,
    options: O,
}

#[cfg(feature = "postgres")]
struct CopyRow<'a> {
    buffers: Vec<Option<&'a [u8]>>,
    result: &'a crate::pg::connection::PgResult,
}

#[cfg(feature = "postgres")]
struct CopyField<'a> {
    field: &'a Option<&'a [u8]>,
    result: &'a crate::pg::connection::PgResult,
    col_idx: usize,
}

#[cfg(feature = "postgres")]
impl<'f> Field<'f, Pg> for CopyField<'f> {
    fn field_name(&self) -> Option<&str> {
        None
    }

    fn value(&self) -> Option<<Pg as crate::backend::Backend>::RawValue<'_>> {
        let value = self.field.as_deref()?;
        Some(crate::pg::PgValue::new_internal(value, self))
    }
}

#[cfg(feature = "postgres")]
impl<'a> TypeOidLookup for CopyField<'a> {
    fn lookup(&self) -> std::num::NonZeroU32 {
        self.result.column_type(self.col_idx)
    }
}

#[cfg(feature = "postgres")]
impl RowSealed for CopyRow<'_> {}

#[cfg(feature = "postgres")]
impl RowIndex<usize> for CopyRow<'_> {
    fn idx(&self, idx: usize) -> Option<usize> {
        if idx < self.field_count() {
            Some(idx)
        } else {
            None
        }
    }
}

#[cfg(feature = "postgres")]
impl<'a> RowIndex<&'a str> for CopyRow<'_> {
    fn idx(&self, _idx: &'a str) -> Option<usize> {
        None
    }
}

#[cfg(feature = "postgres")]
impl<'a> Row<'a, Pg> for CopyRow<'_> {
    type Field<'f> = CopyField<'f>
    where
        'a: 'f,
        Self: 'f;

    type InnerPartialRow = Self;

    fn field_count(&self) -> usize {
        self.buffers.len()
    }

    fn get<'b, I>(&'b self, idx: I) -> Option<Self::Field<'b>>
    where
        'a: 'b,
        Self: RowIndex<I>,
    {
        let idx = self.idx(idx)?;
        let buffer = self.buffers.get(idx)?;
        Some(CopyField {
            field: buffer,
            result: self.result,
            col_idx: idx,
        })
    }

    fn partial_row(
        &self,
        range: std::ops::Range<usize>,
    ) -> row::PartialRow<'_, Self::InnerPartialRow> {
        PartialRow::new(self, range)
    }
}

pub trait ExecuteCopyToConnection: Connection<Backend = Pg> {
    type CopyToBuffer<'a>: BufRead;

    fn make_row<'a, 'b>(
        out: &'a Self::CopyToBuffer<'_>,
        buffers: Vec<Option<&'a [u8]>>,
    ) -> impl Row<'b, Pg> + 'a;

    fn get_buffer<'a>(out: &'a Self::CopyToBuffer<'_>) -> &'a [u8];

    fn execute<T>(&mut self, command: CopyToCommand<T>) -> QueryResult<Self::CopyToBuffer<'_>>
    where
        T: CopyTarget;
}

#[cfg(feature = "postgres")]
impl ExecuteCopyToConnection for crate::PgConnection {
    type CopyToBuffer<'a> = crate::pg::connection::copy::CopyToBuffer<'a>;

    fn make_row<'a, 'b>(
        out: &'a Self::CopyToBuffer<'_>,
        buffers: Vec<Option<&'a [u8]>>,
    ) -> impl Row<'b, Pg> + 'a {
        CopyRow {
            buffers,
            result: out.get_result(),
        }
    }

    fn get_buffer<'a>(out: &'a Self::CopyToBuffer<'_>) -> &'a [u8] {
        out.data_slice()
    }

    fn execute<T>(&mut self, command: CopyToCommand<T>) -> QueryResult<Self::CopyToBuffer<'_>>
    where
        T: CopyTarget,
    {
        self.copy_to(command)
    }
}

#[cfg(feature = "r2d2")]
impl<C> ExecuteCopyToConnection for crate::r2d2::PooledConnection<crate::r2d2::ConnectionManager<C>>
where
    C: ExecuteCopyToConnection + crate::r2d2::R2D2Connection + 'static,
{
    type CopyToBuffer<'a> = C::CopyToBuffer<'a>;

    fn make_row<'a, 'b>(
        out: &'a Self::CopyToBuffer<'_>,
        buffers: Vec<Option<&'a [u8]>>,
    ) -> impl Row<'b, Pg> + 'a {
        C::make_row(out, buffers)
    }

    fn get_buffer<'a>(out: &'a Self::CopyToBuffer<'_>) -> &'a [u8] {
        C::get_buffer(out)
    }

<<<<<<< HEAD
    // Suppresses a false positive. See the lint docs:
    // https://rust-lang.github.io/rust-clippy/master/index.html#/needless_lifetimes
    #[allow(clippy::needless_lifetimes)]
    fn execute<'conn, T>(
        &'conn mut self,
        command: CopyToCommand<T>,
    ) -> QueryResult<Self::CopyToBuffer<'conn>>
=======
    fn execute<T>(&mut self, command: CopyToCommand<T>) -> QueryResult<Self::CopyToBuffer<'_>>
>>>>>>> 22935c7f
    where
        T: CopyTarget,
    {
        C::execute(&mut **self, command)
    }
}

impl<T> CopyToQuery<T, NotSet>
where
    T: CopyTarget,
{
    /// Copy data from the database by returning an iterator of deserialized data
    ///
    /// This function allows to easily load data from the database via a `COPY TO` statement.
    /// It does **not** allow to configure any settings via the `with_*` method, as it internally
    /// sets the required options itself. It will use the binary format to deserialize the result
    /// into the specified type `U`. Column selection is performed via [`Selectable`].
    pub fn load<U, C>(self, conn: &mut C) -> QueryResult<impl Iterator<Item = QueryResult<U>> + '_>
    where
        U: FromSqlRow<<U::SelectExpression as Expression>::SqlType, Pg> + Selectable<Pg>,
        U::SelectExpression: AppearsOnTable<T::Table> + CopyTarget<Table = T::Table>,
        C: ExecuteCopyToConnection,
    {
        let io_result_mapper = |e| crate::result::Error::DeserializationError(Box::new(e));

        let command = CopyToCommand {
            p: PhantomData::<U::SelectExpression>,
            options: CopyToOptions {
                header: None,
                common: CommonOptions {
                    format: Some(CopyFormat::Binary),
                    ..Default::default()
                },
            },
        };
        // see https://www.postgresql.org/docs/current/sql-copy.html for
        // a description of the binary format
        //
        // We don't write oids

        let mut out = ExecuteCopyToConnection::execute(conn, command)?;
        let buffer = out.fill_buf().map_err(io_result_mapper)?;
        if buffer[..super::COPY_MAGIC_HEADER.len()] != super::COPY_MAGIC_HEADER {
            return Err(crate::result::Error::DeserializationError(
                "Unexpected protocol header".into(),
            ));
        }
        // we care only about bit 16-31 here, so we can just skip the bytes in between
        let flags_backward_incompatible = i16::from_be_bytes(
            (&buffer[super::COPY_MAGIC_HEADER.len() + 2..super::COPY_MAGIC_HEADER.len() + 4])
                .try_into()
                .expect("Exactly 2 byte"),
        );
        if flags_backward_incompatible != 0 {
            return Err(crate::result::Error::DeserializationError(
                format!("Unexpected flag value: {flags_backward_incompatible:x}").into(),
            ));
        }
        let header_size = usize::try_from(i32::from_be_bytes(
            (&buffer[super::COPY_MAGIC_HEADER.len() + 4..super::COPY_MAGIC_HEADER.len() + 8])
                .try_into()
                .expect("Exactly 4 byte"),
        ))
        .map_err(|e| crate::result::Error::DeserializationError(Box::new(e)))?;
        out.consume(super::COPY_MAGIC_HEADER.len() + 8 + header_size);
        let mut len = None;
        Ok(std::iter::from_fn(move || {
            if let Some(len) = len {
                out.consume(len);
                if let Err(e) = out.fill_buf().map_err(io_result_mapper) {
                    return Some(Err(e));
                }
            }
            let buffer = C::get_buffer(&out);
            len = Some(buffer.len());
            let tuple_count =
                i16::from_be_bytes((&buffer[..2]).try_into().expect("Exactly 2 bytes"));
            if tuple_count > 0 {
                let tuple_count = match usize::try_from(tuple_count) {
                    Ok(o) => o,
                    Err(e) => {
                        return Some(Err(crate::result::Error::DeserializationError(Box::new(e))))
                    }
                };
                let mut buffers = Vec::with_capacity(tuple_count);
                let mut offset = 2;
                for _t in 0..tuple_count {
                    let data_size = i32::from_be_bytes(
                        (&buffer[offset..offset + 4])
                            .try_into()
                            .expect("Exactly 4 bytes"),
                    );

                    if data_size < 0 {
                        buffers.push(None);
                    } else {
                        match usize::try_from(data_size) {
                            Ok(data_size) => {
                                buffers.push(Some(&buffer[offset + 4..offset + 4 + data_size]));
                                offset = offset + 4 + data_size;
                            }
                            Err(e) => {
                                return Some(Err(crate::result::Error::DeserializationError(
                                    Box::new(e),
                                )));
                            }
                        }
                    }
                }

                let row = C::make_row(&out, buffers);
                Some(U::build_from_row(&row).map_err(crate::result::Error::DeserializationError))
            } else {
                None
            }
        }))
    }
}

impl<T, O> CopyToQuery<T, O>
where
    O: CopyToMarker,
    T: CopyTarget,
{
    /// Copy data from the database by directly accessing the provided response
    ///
    /// This function returns a type that implements [`std::io::BufRead`] which allows to directly read
    /// the data as provided by the database. The exact format depends on what options are
    /// set via the various `with_*` methods.
    pub fn load_raw<C>(self, conn: &mut C) -> QueryResult<impl BufRead + '_>
    where
        C: ExecuteCopyToConnection,
    {
        let q = O::setup_options(self);
        let command = CopyToCommand {
            p: PhantomData::<T>,
            options: q.options,
        };
        ExecuteCopyToConnection::execute(conn, command)
    }

    /// The format used for the copy statement
    ///
    /// See the [PostgreSQL documentation](https://www.postgresql.org/docs/current/sql-copy.html)
    /// for more details.
    pub fn with_format(self, format: CopyFormat) -> CopyToQuery<T, CopyToOptions> {
        let mut out = O::setup_options(self);
        out.options.common.format = Some(format);
        out
    }

    /// Whether or not the `freeze` option is set
    ///
    /// See the [PostgreSQL documentation](https://www.postgresql.org/docs/current/sql-copy.html)
    /// for more details.
    pub fn with_freeze(self, freeze: bool) -> CopyToQuery<T, CopyToOptions> {
        let mut out = O::setup_options(self);
        out.options.common.freeze = Some(freeze);
        out
    }

    /// Which delimiter should be used for textual output formats
    ///
    /// See the [PostgreSQL documentation](https://www.postgresql.org/docs/current/sql-copy.html)
    /// for more details.
    pub fn with_delimiter(self, delimiter: char) -> CopyToQuery<T, CopyToOptions> {
        let mut out = O::setup_options(self);
        out.options.common.delimiter = Some(delimiter);
        out
    }

    /// Which string should be used in place of a `NULL` value
    /// for textual output formats
    ///
    /// See the [PostgreSQL documentation](https://www.postgresql.org/docs/current/sql-copy.html)
    /// for more details.
    pub fn with_null(self, null: impl Into<String>) -> CopyToQuery<T, CopyToOptions> {
        let mut out = O::setup_options(self);
        out.options.common.null = Some(null.into());
        out
    }

    /// Which quote character should be used for textual output formats
    ///
    /// See the [PostgreSQL documentation](https://www.postgresql.org/docs/current/sql-copy.html)
    /// for more details.
    pub fn with_quote(self, quote: char) -> CopyToQuery<T, CopyToOptions> {
        let mut out = O::setup_options(self);
        out.options.common.quote = Some(quote);
        out
    }

    /// Which escape character should be used for textual output formats
    ///
    /// See the [PostgreSQL documentation](https://www.postgresql.org/docs/current/sql-copy.html)
    /// for more details.
    pub fn with_escape(self, escape: char) -> CopyToQuery<T, CopyToOptions> {
        let mut out = O::setup_options(self);
        out.options.common.escape = Some(escape);
        out
    }

    /// Is a header provided as part of the textual input or not
    ///
    /// See the [PostgreSQL documentation](https://www.postgresql.org/docs/current/sql-copy.html)
    /// for more details.
    pub fn with_header(self, set: bool) -> CopyToQuery<T, CopyToOptions> {
        let mut out = O::setup_options(self);
        out.options.header = Some(set);
        out
    }
}

/// Creates a `COPY TO` statement
///
/// This function constructs a `COPY TO` statement which copies data
/// from the database **to** a client side target. It's designed to move
/// larger amounts of data out of the database.
///
/// This function accepts a target selection (table name or list of columns) as argument.
///
/// There are two ways to use a `COPY TO` statement with diesel:
///
/// * By using [`CopyToQuery::load`] directly to load the deserialized result
///   directly into a specified type
/// * By using the `with_*` methods to configure the format sent by the database
///   and then by calling [`CopyToQuery::load_raw`] to receive the raw data
///   sent by the database.
///
/// The first variant uses the `BINARY` format internally to receive
/// the selected data efficiently. It automatically sets the right options
/// and does not allow to change them via `with_*` methods.
///
/// The second variant allows you to control the behaviour of the
/// generated `COPY TO` statement in detail. You can use the various
/// `with_*` methods for that before issuing the statement via [`CopyToQuery::load_raw`].
/// That method will return an type that implements [`std::io::BufRead`], which
/// allows you to directly read the response from the database in the configured
/// format.
/// See [the postgresql documentation](https://www.postgresql.org/docs/current/sql-copy.html)
/// for more details about the supported formats.
///
/// If you don't have any specific needs you should prefer using the more
/// convenient first variant.
///
/// This functionality is postgresql specific.
///
/// # Examples
///
/// ## Via [`CopyToQuery::load()`]
///
/// ```rust
/// # include!("../../../doctest_setup.rs");
/// # use crate::schema::users;
///
/// #[derive(Queryable, Selectable, PartialEq, Debug)]
/// #[diesel(table_name = users)]
/// #[diesel(check_for_backend(diesel::pg::Pg))]
/// struct User {
///     name: String,
/// }
///
/// # fn run_test() -> QueryResult<()> {
/// # let connection = &mut establish_connection();
/// let out = diesel::copy_to(users::table)
///     .load::<User, _>(connection)?
///     .collect::<Result<Vec<_>, _>>()?;
///
/// assert_eq!(out, vec![User{ name: "Sean".into() }, User{ name: "Tess".into() }]);
/// # Ok(())
/// # }
/// # fn main() {
/// #    run_test().unwrap();
/// # }
/// ```
///
/// ## Via [`CopyToQuery::load_raw()`]
///
/// ```rust
/// # include!("../../../doctest_setup.rs");
/// # fn run_test() -> QueryResult<()> {
/// # use crate::schema::users;
/// use diesel::pg::CopyFormat;
/// use std::io::Read;
/// # let connection = &mut establish_connection();
///
/// let mut copy = diesel::copy_to(users::table)
///     .with_format(CopyFormat::Csv)
///     .load_raw(connection)?;
///
/// let mut out = String::new();
/// copy.read_to_string(&mut out).unwrap();
/// assert_eq!(out, "1,Sean\n2,Tess\n");
/// # Ok(())
/// # }
/// # fn main() {
/// #    run_test().unwrap();
/// # }
/// ```
#[cfg(feature = "postgres_backend")]
pub fn copy_to<T>(target: T) -> CopyToQuery<T, NotSet>
where
    T: CopyTarget,
{
    CopyToQuery {
        target,
        options: NotSet,
    }
}<|MERGE_RESOLUTION|>--- conflicted
+++ resolved
@@ -273,17 +273,7 @@
         C::get_buffer(out)
     }
 
-<<<<<<< HEAD
-    // Suppresses a false positive. See the lint docs:
-    // https://rust-lang.github.io/rust-clippy/master/index.html#/needless_lifetimes
-    #[allow(clippy::needless_lifetimes)]
-    fn execute<'conn, T>(
-        &'conn mut self,
-        command: CopyToCommand<T>,
-    ) -> QueryResult<Self::CopyToBuffer<'conn>>
-=======
     fn execute<T>(&mut self, command: CopyToCommand<T>) -> QueryResult<Self::CopyToBuffer<'_>>
->>>>>>> 22935c7f
     where
         T: CopyTarget,
     {
